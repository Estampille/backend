---
name: MediaWords

### database settings. at least one database connection must be defined
database:
    - label : "LABEL"
      type  : "pg"
      host  : "localhost"
      db    : "mediacloud"
      user  : "mediaclouduser"
      pass  : "mediacloud"

    - label : "test"
      type  : "pg"
      host  : "localhost"
      db    : "mediacloud_test"
      user  : "mediaclouduser"
      pass  : "mediacloud"

### MongoDB connection settings for storing downloads in GridFS
#mongodb_gridfs:
    ### Production database
    #mediawords:
        #host      : "localhost" 
        #port      : "27017" 
        #database  : "mediacloud_downloads_gridfs"
    ### Testing database
    #test:
        #host      : "localhost" 
        #port      : "27017" 
        #database  : "mediacloud_downloads_gridfs_test"

### Amazon S3 connection settings
#amazon_s3:

    ### Authentication credentials
    #access_key_id       : "AKIAIOSFODNN7EXAMPLE"
    #secret_access_key   : "wJalrXUtnFEMI/K7MDENG/bPxRfiCYzEXAMPLEKEY"

    ### Production bucket
    #mediawords:
        #bucket_name             : "mediacloud"
        #downloads_folder_name   : "downloads"

    ### Testing bucket
    #test:
        #bucket_name             : "mediacloud_test"
        #downloads_folder_name   : "downloads_test"

### Gearman (p5-Gearman-JobScheduler) configuration
### (to enable Gearman, add at least one server)
#gearman:

    ### Gearman servers (required)
    #servers:
    #    - "127.0.0.1:4730"

    ### Worker log directory (optional; default is "Sys::Path->logdir . '/gjs/'")
    #worker_log_dir: "data/gearman_worker_logs/"

    ### Email notifications
    #notifications:

        ### Email addresses to send notifications to (optional; default is [])
        #emails:
        #    - "jdoe@cyber.law.harvard.edu"

        ### "From:" address (optional; default is "gjs_donotreply@example.com")
        #from_address: "gjs@mediacloud.org"

        ### Email subject prefix (optional; default is "[GJS]")
        #subject_prefix: "[GJS]"

### Supervisor (supervisord) configuration
#supervisor:

    ### The log directory for child process logs (absolute or relative to Media
    ### Cloud's root; must already exist)
    #childlogdir: "data/supervisor_logs/"

#mail:
    # Email address to receive bug report emails; leave empty for no bug reports via email
    #bug_email : ""

    # "From:" email address that is being set in emails sent by Media Cloud
    #from_address: "noreply@mediacloud.org"

### everything below is optional.  the system should work out of the box without 
### touching any of these other than calais_key for tagging

#session:
    #expires: 3600

    ### directory where web app sessions are stored.  default to $homedir/tmp
    #storage: "~/tmp/mediawords-session"

## Uncomment and fill in to use Google Analytics
#google_analytics:
#      account: "<ACOUNT>"
#      domainname: "<DOMAIN>"	

mediawords:
    ### defaults to http://$hostname:$port/.
    #base_url: "http://your.mediacloud.server/and/path"

    ### parent directory of the content/ directory with all downloaded content is stored
    #data_dir: "<bindir>/../data"
    
    ### Uncomment to use the directory given by <PATH> to temporarily store CSV files generated in the public data dumps
    ### Note that since these are uncompressed files they can be very large.
    #data_dump_tmp_dir : <PATH>

    ### script directory
    #script_dir: "<bindir>/../script"

    ## media_sets_id of the media set to display on the Dashboard home page
    ##default_media_set: 1

    # Uncomment to use JNI mode on Inline::Java. This improves performance but breaks the test suite.
    #inline_java_jni: "yes"

    ### HTTP user agent and the email address of the owner of the bot
    user_agent: "mediawords bot (http://cyber.law.harvard.edu)"
    owner: "mediawords@cyber.law.harvard.edu"

    ### Uncomment one or more storage methods to store downloads in.
    ### Default is "postgresql" which stores downloads directly in the
    ### PostgreSQL database.
    ###
    ### Very short downloads will be stored directly in the database, under
    ### "downloads.path"
    ###
    ### The path of the last download storage method listed below will be
    ### stored in "downloads.path" database column.
    #download_storage_locations:
        ### store downloads in the PostgreSQL database, "raw_downloads" table
        #- postgresql
        ### store downloads in local files under "./data/content/" (see "data_dir" above)
        #- localfile
        ### store downloads in Tar archives
        #- tar
        ### store downloads in Amazon S3
        #- amazon_s3
        ### store downloads in MongoDB GridFS database
        #- gridfs

    ### Uncomment both to force reading Tar and file downloads from GridFS
    ### (useful if you moved downloads from Tar archives into GridFS and don't
    ### want to / can't change 'downloads.path' on PostgreSQL just now)
    #read_tar_downloads_from_gridfs  : "no"
    #read_file_downloads_from_gridfs : "no"

    ### fetch content from another instance of MediaCloud?
    #fetch_remote_content          : "yes"
    #fetch_remote_content_user     : username
    #fetch_remote_content_password : password
    #fetch_remote_content_url      : "http://admin.mediacloud.org/admin/downloads/view/"

    #### Defaults to kmeans uncomment to use Cluto
    #clustering_engine: "cluto"
    #cluto_binary: "/usr/local/cluto/bin/vcluster"

    ### needed for calais tagging
    #calais_key: "CALAISKEY"

    ### needed for yahoo tagging
    #yahoo_key: "YAHOOKEY"

    ### default to just NYTTopics
    #default_tag_module: "NYTTopics Calais"

    #Uncomment to put the site into overload. This disables functionality so that the site can handle more traffic.
    #site_overload_mode: "yes"

    #Uncomment to disable the use of a precalculated version of the top_500_words. 
    #disable_json_top_500_words_cache: "yes"

    # Uncomment to allow sentences to cross block level html elments such a <p> or <div> 
    #disable_block_element_sentence_splitting: "yes"

    # Uncomment to cause feeds to be downloaded and stories but not processed for stories.
    # Generally the only reason you would want to do this is to run a backup crawler
    #do_not_process_feeds: 'yes'

    #controls the maximum time SQL queries can run for -- time is in ms
    #uncomment to enable a 10 minute timeout
    #db_statement_timeout: "600000"

    # Uncommit to speed up slow queries by setting the Postgresql work_mem parameter to this value
    # By default the initial Postgresql value of work_mem is used
    # large_work_mem: "3GB"

    # An experiment parameter to dump stack traces in error message even if not in debug mode
    # NOTE: may leak DB passwords and is not to be use in production
    #always_show_stack_traces: "yes"

    # reCAPTCHA public key (used to prevent brute-force in the password reset form)
    # The default value was set up for http://127.0.0.1 and is a global key (should work across all domains)
    #recaptcha_public_key: "6LfEVt0SAAAAAFwQI0pOZ1bTHgDTpQcMeQY6VLd_"

    # reCAPTCHA private key (used to prevent brute-force in the password reset form)
    # The default value was set up for http://127.0.0.1 and is a global key (should work across all domains)
    #recaptcha_private_key: "6LfEVt0SAAAAABmI-8IJmx4g93eNcSeyeCxvLMs2"

    #uncomment to make the public homepage the default start page    
    #default_home_page: "dashboard/view"
    # downloads id under which to strip all non-ascii characters
    #ascii_hack_downloads_id: 123456789
    
    # settings for mediawords_web_store.pl script that does in process parallel fetching
    # web_store_num_parallel: 10
    # web_store_timeout: 90
    # web_store_per_domain_timeout: 1
    
    # tablespace in which to create temporary tables -- defaults to the postgres default
    # temporary_table_tablespace: temporary_tablespace
    
    # number of times to run each controversy_dump_time_slice model in MediaWords::CM::Model
    # controversy_model_reps: 25
    
    # url for solr word counting url
    # solr_wc_url: http://localhost:8080/wc
    
    # url for solr queries
    # solr_select_url: http://localhost:8983/solr/collection1/select
<<<<<<< HEAD

    # By default API requests require a invalid 'key' param.
    # comment to allow api requests without a key.
    # WARNING DO NOT enable on a production or Internet connected instance
    # allow_unauthenticated_api_requests: yes

=======
    
    # set to "yes" to skip requirement to run on the correct database schema version
    # ignore_schema_version: "no"
>>>>>>> 382679c5
<|MERGE_RESOLUTION|>--- conflicted
+++ resolved
@@ -223,15 +223,11 @@
     
     # url for solr queries
     # solr_select_url: http://localhost:8983/solr/collection1/select
-<<<<<<< HEAD
 
     # By default API requests require a invalid 'key' param.
     # comment to allow api requests without a key.
     # WARNING DO NOT enable on a production or Internet connected instance
     # allow_unauthenticated_api_requests: yes
 
-=======
-    
     # set to "yes" to skip requirement to run on the correct database schema version
     # ignore_schema_version: "no"
->>>>>>> 382679c5
