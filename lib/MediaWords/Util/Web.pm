package MediaWords::Util::Web;

use strict;
use warnings;

use Modern::Perl "2015";
use MediaWords::CommonLibs;

=head1 NAME MediaWords::Util::Web - web related functions

=head1 DESCRIPTION

Various functions to make downloading web pages easier and faster, including parallel and cached fetching.

=cut

<<<<<<< HEAD
=======
use strict;

use Fcntl ':flock';
>>>>>>> 82a2bea7
use File::Temp;
use FileHandle;
use FindBin;
use LWP::UserAgent;
use LWP::UserAgent::Determined;
use HTTP::Status qw(:constants);
use Storable;
use Readonly;

use MediaWords::CommonLibs;
use MediaWords::Util::Config;
use MediaWords::Util::SQL;
use MediaWords::Util::Paths;

Readonly my $MAX_DOWNLOAD_SIZE => 1024 * 1024;
Readonly my $TIMEOUT           => 20;
Readonly my $MAX_REDIRECT      => 15;

# number of links to prefetch at a time for the cached downloads
Readonly my $LINK_CACHE_SIZE => 200;

# for how many times and at what intervals should LWP::UserAgent::Determined
# retry requests
Readonly my $DETERMINED_RETRIES => '1,2,4,8';

# on which HTTP codes should requests be retried
Readonly my @DETERMINED_HTTP_CODES => (

    HTTP_REQUEST_TIMEOUT,
    HTTP_INTERNAL_SERVER_ERROR,
    HTTP_BAD_GATEWAY,
    HTTP_SERVICE_UNAVAILABLE,
    HTTP_GATEWAY_TIMEOUT,

);

# list of downloads to precache downloads for
my $_link_downloads_list;

# precached link downloads
my $_link_downloads_cache;

=head1 FUNCTIONS

=cut

sub _lwp_request_callback($)
{
    my ( $request, $ua, $h ) = @_;

    my $config = MediaWords::Util::Config::get_config;

    my $blacklist_url_pattern = $config->{ mediawords }->{ blacklist_url_pattern };

    my $url = $request->uri->as_string;

    my $logfile = "$config->{ mediawords }->{ data_dir }/logs/http_request.log";

    my $fh = FileHandle->new;

    $fh->open( ">>$logfile" ) || die( "Unable to open file '$logfile': $!" );

    flock( $fh, LOCK_EX );

    $fh->print( MediaWords::Util::SQL::sql_now . " $url\n" );

    if ( $blacklist_url_pattern && ( $url =~ $blacklist_url_pattern ) )
    {
        $request->uri( "http://blacklistedsite.localhost/$url" );
        $fh->print( "invalidating blacklist url.  stack: " . Carp::longmess . "\n" );
    }

    $fh->close;
}

# set default Media Cloud properties for LWP::UserAgent objects
sub _set_lwp_useragent_properties($)
{
    my $ua = shift;

    my $config = MediaWords::Util::Config::get_config;

    $ua->from( $config->{ mediawords }->{ owner } );
    $ua->agent( $config->{ mediawords }->{ user_agent } );

    $ua->timeout( $TIMEOUT );
    $ua->max_size( $MAX_DOWNLOAD_SIZE );
    $ua->max_redirect( $MAX_REDIRECT );
    $ua->env_proxy;
    $ua->cookie_jar( {} );    # temporary cookie jar for an object
    $ua->default_header( 'Accept-Charset' => 'utf-8' );

    $ua->add_handler( request_prepare => \&_lwp_request_callback );

    return $ua;
}

=head2 UserAgent( )

Return a LWP::UserAgent with media cloud default settings for agent, timeout, max size, etc.

=cut

sub UserAgent
{
    my $ua = LWP::UserAgent->new();
    return _set_lwp_useragent_properties( $ua );
}

=head2 UserAgentDetermined( )

Return a LWP::UserAgent::Determined object with media cloud default settings for agent, timeout, max size, etc.

Uses custom callback to only retry after one of the following responses, which indicate transient problem:
HTTP_REQUEST_TIMEOUT,
HTTP_INTERNAL_SERVER_ERROR,
HTTP_BAD_GATEWAY,
HTTP_SERVICE_UNAVAILABLE,
HTTP_GATEWAY_TIMEOUT

=cut

sub UserAgentDetermined
{
    my $ua = LWP::UserAgent::Determined->new();

    $ua->timing( $DETERMINED_RETRIES . '' );

    my %http_codes_hr = map { $_ => 1 } @DETERMINED_HTTP_CODES;
    $ua->codes_to_determinate( \%http_codes_hr );

    $ua->before_determined_callback(
        sub {
            my ( $ua, $timing, $duration, $codes_to_determinate, $lwp_args ) = @_;
            my $request = $lwp_args->[ 0 ];
            my $url     = $request->uri;

            TRACE "user_agent_determined trying $url ...";
        }
    );
    $ua->after_determined_callback(
        sub {
            my ( $ua, $timing, $duration, $codes_to_determinate, $lwp_args, $response ) = @_;
            my $request = $lwp_args->[ 0 ];
            my $url     = $request->uri;

            unless ( $response->is_success )
            {
                my $will_retry = 0;
                if ( $codes_to_determinate->{ $response->code } )
                {
                    $will_retry = 1;
                }

                my $message = "Request to $url failed (" . $response->status_line . "), ";
                if ( response_error_is_client_side( $response ) )
                {
                    $message .= 'error is on the client side, ';
                }

                DEBUG( "$message " . ( ( $will_retry && $duration ) ? "retry in ${ duration }s" : "give up" ) );
                TRACE( "full response: " . $response->as_string );
            }
        }
    );

    return _set_lwp_useragent_properties( $ua );
}

=head2 get_original_url_from_momento_archive_url( $url )

Given a url, fetch the url and return the first returned in the 'link' http header.

=cut

sub get_original_url_from_momento_archive_url
{
    my ( $archive_site_url ) = @_;

    # archive.org is sometimes down, so get the archived URL without making any
    # kind of requests
    if ( $archive_site_url =~ m|^https?://web\.archive\.org/web/(\d+?/)?(https?://.+?)$|i )
    {
        return $2;
    }

    my $ua       = MediaWords::Util::Web::UserAgent();
    my $response = $ua->get( $archive_site_url );

    my $link_header = $response->headers()->{ link };

    my @urls = ( $link_header =~ /\<(http[^>]*)\>/g );

    my $original_url = $urls[ 0 ];

    return $original_url;
}

=head2 get_decoded_content( $url )

Simple get for a url using the UserAgent above. Return the decoded content if the response is successful and undef if
not.

=cut

sub get_decoded_content
{
    my ( $url ) = @_;

    my $ua = UserAgent();

    my $res = $ua->get( $url );

    return $res->is_success ? $res->decoded_content : undef;
}

=head2 ParallelGet( $urls )

Get urls in parallel by using an external, forking script.  Returns a list of HTTP::Response objects resulting
from the fetches.

=cut

sub ParallelGet
{
    my ( $urls ) = @_;

    return [] unless ( $urls && @{ $urls } );

    my $web_store_input;
    my $results;
    for my $url ( @{ $urls } )
    {
        my $result = { url => $url, file => File::Temp::mktemp( '/tmp/MediaWordsUtilWebXXXXXXXX' ) };

        $web_store_input .= "$result->{ file }:$result->{ url }\n";

        push( @{ $results }, $result );
    }

    my $mc_script_path = MediaWords::Util::Paths::mc_script_path();
    my $cmd            = "'$mc_script_path'/../script/mediawords_web_store.pl";

    if ( !open( CMD, '|-', $cmd ) )
    {
        WARN "Unable to start $cmd: $!";
        return;
    }

    binmode( CMD, 'utf8' );

    print CMD $web_store_input;
    close( CMD );

    my $responses;
    for my $result ( @{ $results } )
    {
        my $response;
        if ( -f $result->{ file } )
        {
            $response = Storable::retrieve( $result->{ file } );
            push( @{ $responses }, $response );
            unlink( $result->{ file } );
        }
        else
        {
            $response = HTTP::Response->new( '500', "web store timeout for $result->{ url }" );
            $response->request( HTTP::Request->new( GET => $result->{ url } ) );

            push( @{ $responses }, $response );
        }
    }

    return $responses;
}

=head2 get_original_request( $class, $request )

Walk back from the given response to get the original request that generated the response.

=cut

sub get_original_request
{
    my ( $class, $response ) = @_;

    my $original_response = $response;
    while ( $original_response->previous )
    {
        $original_response = $original_response->previous;
    }

    return $original_response->request;
}

=head2 cache_link_downloads( $links )

Cache link downloads $LINK_CACHE_SIZE at a time so that we can do them in parallel. This call doesn't actually do any
caching -- it just sets the list of links so that they can be done $LINK_CACHE_SIZE at a time by
get_cached_link_download().

Each link shuold be a hash with either or both 'url' and 'redirect_url' entries.  If both redirect_url and url
are specified in a given link, redirect_url is fetched.

Has a side effect of adding a _link_num and _fetch_url items to each member of $links.


=cut

sub cache_link_downloads
{
    my ( $links ) = @_;

    $_link_downloads_cache = {};
    $_link_downloads_list  = $links;

    my $i = 0;
    for my $link ( @{ $links } )
    {
        $link->{ _link_num } = $i++;
        $link->{ _fetch_url } = $link->{ redirect_url } || $link->{ url };
    }
}

=head2 get_cached_link_download( $link )

Used with cache_link_downloads to download a long list of urls in parallel batches of $LINK_CACHE_SIZE.

Before calling this function, you must call cache_link_downloads on a list that includes the specified link.  Then you
must call get_cached_link_download on each member of the $links list passed to cache_link_downloads.

If the given link has already been cached, this function will return the result for that link.  If the given link
has not been cached, this function will use ParallellGet to cache the result for the requested link and the next
$LINK_CACHE_SIZE links in the $links list passed to cache_link_downloads.

Returns the decoded content of the http response for the given link.

=cut

sub get_cached_link_download
{
    my ( $link ) = @_;

    die( "no { _link_num } field in $link->{ url }: did you call cache_link_downloads? " )
      unless ( defined( $link->{ _link_num } ) );

    my $link_num = $link->{ _link_num };

    my $r = $_link_downloads_cache->{ $link_num };
    if ( defined( $r ) )
    {
        return ( ref( $r ) ? $r->decoded_content : $r );
    }

    my $links      = $_link_downloads_list;
    my $urls       = [];
    my $url_lookup = {};
    for ( my $i = 0 ; $links->[ $link_num + $i ] && $i < $LINK_CACHE_SIZE ; $i++ )
    {
        my $link = $links->[ $link_num + $i ];
        my $u    = URI->new( $link->{ _fetch_url } )->as_string;

        # handle duplicate urls within the same set of urls
        push( @{ $urls }, $u ) unless ( $url_lookup->{ $u } );
        push( @{ $url_lookup->{ $u } }, $link );

        $link->{ _cached_link_downloads }++;
    }

    my $responses = ParallelGet( $urls );

    $_link_downloads_cache = {};
    for my $response ( @{ $responses } )
    {
        my $original_url = MediaWords::Util::Web->get_original_request( $response )->uri->as_string;
        my $response_link_nums = [ map { $_->{ _link_num } } @{ $url_lookup->{ $original_url } } ];
        if ( !@{ $response_link_nums } )
        {
            WARN "NO LINK_NUM FOUND FOR URL '$original_url' ";
        }

        for my $response_link_num ( @{ $response_link_nums } )
        {
            if ( $response->is_success )
            {
                $_link_downloads_cache->{ $response_link_num } = $response;
            }
            else
            {
                my $msg = "Error retrieving content for $original_url: " . $response->status_line;
                WARN $msg;
                $_link_downloads_cache->{ $response_link_num } = '';
            }
        }
    }

    WARN "Unable to find cached download for '$link->{ url }'" if ( !defined( $_link_downloads_cache->{ $link_num } ) );

    my $response = $_link_downloads_cache->{ $link_num };
    return ( ref( $response ) ? $response->decoded_content : ( $response || '' ) );
}

=head2 get_cached_link_download_redirect_url( $link )

Get the redirected url from the cached download for the url. If no redirected url is found, just return the given url.

=cut

sub get_cached_link_download_redirect_url
{
    my ( $link ) = @_;

    my $url      = URI->new( $link->{ url } )->as_string;
    my $link_num = $link->{ _link_num };

    # make sure the $_link_downloads_cache is setup correctly
    get_cached_link_download( $link );

    if ( my $response = $_link_downloads_cache->{ $link_num } )
    {
        if ( $response && ref( $response ) )
        {
            return $response->request->uri->as_string;
        }
    }

    return $url;
}

=head2 response_error_is_client_side( $response )

Return true if the response's error was generated by LWP itself and not by the server.

=cut

sub response_error_is_client_side($)
{
    my $response = shift;

    if ( $response->is_success )
    {
        die "Response was successful, but I have expected an error.\n";
    }

    my $header_client_warning = $response->header( 'Client-Warning' );
    if ( defined $header_client_warning and $header_client_warning =~ /Internal response/ )
    {
        # Error was generated by LWP::UserAgent (created by
        # MediaWords::Util::Web::UserAgent); likely we didn't reach server
        # at all (timeout, unresponsive host, etc.)
        #
        # http://search.cpan.org/~gaas/libwww-perl-6.05/lib/LWP/UserAgent.pm#$ua->get(_$url_)
        return 1;
    }
    else
    {
        return 0;
    }
}

=head2 get_meta_refresh_url( $response, $request )


Given the response and request, parse the content for a meta refresh url and return if present. Otherwise,
return undef.

=cut

sub get_meta_refresh_url
{
    my ( $response, $request ) = @_;

    return undef unless ( $response->is_success );

    MediaWords::Util::URL::meta_refresh_url_from_html( $response->decoded_content, $request->{ url } );
}

=head2 get_meta_refresh_response( $response, $request )

If the response has a meta refresh tag, fetch the meta refresh content and insert the response into the redirect
response chain as a normal redirect.

=cut

sub get_meta_refresh_response
{
    my ( $response, $request ) = @_;

    my $meta_refresh_url = get_meta_refresh_url( $response, $request );

    return $response unless ( $meta_refresh_url );

    my $ua = UserAgent;

    my $meta_refresh_response = $ua->get( $meta_refresh_url );

    $meta_refresh_response->previous( $response );

    return $meta_refresh_response;
}

1;<|MERGE_RESOLUTION|>--- conflicted
+++ resolved
@@ -14,12 +14,7 @@
 
 =cut
 
-<<<<<<< HEAD
-=======
-use strict;
-
 use Fcntl ':flock';
->>>>>>> 82a2bea7
 use File::Temp;
 use FileHandle;
 use FindBin;
@@ -29,10 +24,9 @@
 use Storable;
 use Readonly;
 
-use MediaWords::CommonLibs;
 use MediaWords::Util::Config;
+use MediaWords::Util::Paths;
 use MediaWords::Util::SQL;
-use MediaWords::Util::Paths;
 
 Readonly my $MAX_DOWNLOAD_SIZE => 1024 * 1024;
 Readonly my $TIMEOUT           => 20;
