--- conflicted
+++ resolved
@@ -54,29 +54,20 @@
         return;
     }
 
-<<<<<<< HEAD
+    if ( ( $stop_story_sentences_id - $last_story_sentences_id_processed ) > 10_000 )
+    {
+    	$stop_story_sentences_id = $last_story_sentences_id_processed + 10_000;
+    }
+
     say STDERR "Updating processed stories from $last_story_sentences_id_processed to $stop_story_sentences_id...";
 
-    $db->query(
-        <<EOF,
-        INSERT INTO processed_stories (stories_id)
-            SELECT DISTINCT (stories_id)
+    $db->query(<<EOF,
+        INSERT INTO processed_stories ( stories_id )
+            SELECT DISTINCT stories_id
             FROM story_sentences
             WHERE story_sentences_id > ?
               AND story_sentences_id <= ?
-            ORDER BY stories_id
 EOF
-=======
-    if ( ( $stop_story_sentences_id - $last_story_sentences_id_processed ) > 10_000 )
-    {
-	$stop_story_sentences_id = $last_story_sentences_id_processed + 10_000;
-    }
-
-    say STDERR "Updating processed stories from $last_story_sentences_id_processed to $stop_story_sentences_id";
-
-    $db->query(
-" INSERT INTO processed_stories ( stories_id ) select distinct( stories_id ) from story_sentences where story_sentences_id >? and story_sentences_id <= ? ",
->>>>>>> ab8b1479
         $last_story_sentences_id_processed, $stop_story_sentences_id
     );
 
