<!DOCTYPE html PUBLIC "-//W3C//DTD XHTML 1.0 Strict//EN"
    "http://www.w3.org/TR/xhtml1/DTD/xhtml1-strict.dtd">

<html xmlns="http://www.w3.org/1999/xhtml" xml:lang="en" lang="en">
  <head>
    <meta http-equiv="Content-Type" content="text/html; charset=utf-8" />
   [% INCLUDE 'public_ui/third_party_libs.tt2' %]

    <script type="text/javascript" src="/script/protovis-r3.2.js"></script>
    <script type="text/javascript" src="/script/jquery.tipsy.js"></script>
    <script type="text/javascript" src="/script/tipsy.js"></script>

    <!-- Sorting tables -->
    <script type="text/javascript" src="/script/jquery.metadata.js"></script>
    <script type="text/javascript" src="/script/jquery.tablesorter.min.js"></script>

    <!-- <script type="text/javascript" src="http://ajax.googleapis.com/ajax/libs/jqueryui/1.8/jquery-ui.min.js"></script> -->

    <title>
      Media Words: [% title | html %]
    </title>

    <!-- <style type="text/css" media="all">
/*<![CDATA[*/
    @import "[% c.uri_for('/include/style.css') %]";
    /*]]>*/
    </style>
    <style type="text/css" media="all">
/*<![CDATA[*/
    @import "[% c.uri_for('/include/vertically-aligned.css') %]";
    /*]]>*/
    </style>
    <style type="text/css" media="all">
/*<![CDATA[*/
    @import "[% c.uri_for('/include/clusterstyle.css') %]";
    /*]]>*/
    </style> -->


    <link href="[% c.uri_for('/include/style.css') %]" rel="stylesheet" type="text/css" />
    <link href="[% c.uri_for('/include/vertically-aligned.css') %]" rel="stylesheet" type="text/css" />
    <link href="[% c.uri_for('/include/clusterstyle.css') %]" rel="stylesheet" type="text/css" />
    <link href="[% c.uri_for('/include/tipsy.css') %]" rel="stylesheet" type="text/css" />
    <link href="[% c.uri_for( '/include/word_cloud.css' ) %]" rel="stylesheet" type="text/css" />

<<<<<<< HEAD
    <script src="[% c.uri_for('/include/libs/handsontable-0.13.0/dist/handsontable.full.js') %]"></script>  
    <link rel="stylesheet" media="screen" href="[% c.uri_for('/include/libs/handsontable-0.13.0/dist/handsontable.full.css') %]">

=======
>>>>>>> bacca5d5
    <!--[if IE]>
  <style type="text/css" media="all">
    @import "[% c.uri_for('/include/vertically-aligned-ie.css') %]";
  </style>
<![endif]-->

  </head>
  <body>
      [% IF c.user %]

        <div id="user">
            Logged in as <code>[% c.user.username | html %]</code>.<br />
            <a href="[% c.uri_for('/logout') %]">Logout</a> | <a href="[% c.uri_for('/admin/profile') %]">Profile</a>
        </div>
        <div id="menu">
            [% IF c.acl_user_can_visit('/admin/cm/list') %]
                <a href="[% c.uri_for('/admin/cm/list') %]">CM</a>
            [% END -%]
            [% IF c.acl_user_can_visit('/search') %]
                <a href="[% c.uri_for('/search') %]">Search Stories</a>
            [% END -%]
            [% IF c.acl_user_can_visit('/admin/media/list') %]
                <a href="[% c.uri_for('/admin/media/list') %]">Search Media</a>
            [% END -%]
            [% IF c.acl_user_can_visit('/admin/media/create_batch') %]
                <a href="[% c.uri_for('/admin/media/create_batch') %]">Add Media</a>
            [% END -%]
            [% IF c.acl_user_can_visit('/admin/health/tag') %]
                <a href="[% c.uri_for('/admin/health') %]">Media Health</a>
            [% END -%]
            [% IF c.acl_user_can_visit('/admin/media/moderate') %]
                <a href="[% c.uri_for('/admin/media/moderate_tags') %]">Moderate Media</a>
            [% END -%]
            [% IF c.acl_user_can_visit('/admin/users/list') %]
                <a href="[% c.uri_for('/admin/users/list') %]">Users</a>
            [% END -%]
    </div>
    [% IF submenu_items -%]
        <div id="submenu">
                --
                [% FOREACH item IN submenu_items -%]
                    [% IF c.acl_user_can_visit(item.0) %]
                        <a href="[% c.uri_for(item.0) _ '/' _ item.1 _ '?' _ item.2 %]">[% item.3 %]</a>
                    [% END -%]
                [% END #[% FOREACH i IN submenu_items -%]
        </div>
    [% END #[% IF menu_items -%]

    [% END #[% IF c.user -%]

    <h1>[% title | html %]</h1>

    [% IF breadcrumbs %]
        <div id="breadcrumbs">[% breadcrumbs %]</div>
    [% END %]


    [% IF status_msg || c.request.params.status_msg -%]
        [% SET msgs = status_msg || c.request.params.status_msg -%]
        [% SET msg_list = msgs.split("\n") -%]
        <div id="status">
            [% FOREACH msg IN msg_list -%] [% msg | html %]<br />[% END %]
        </div>
    [% END %]

    [% IF error_msg || c.request.params.error_msg -%]
        [% SET msgs = error_msg || c.request.params.error_msg -%]
        [% SET msg_list = msgs.split("\n") -%]
        <div id="error">
            [% FOREACH msg IN msg_list -%] [% msg | html %]<br />[% END %]
        </div>
    [% END %]<|MERGE_RESOLUTION|>--- conflicted
+++ resolved
@@ -43,12 +43,8 @@
     <link href="[% c.uri_for('/include/tipsy.css') %]" rel="stylesheet" type="text/css" />
     <link href="[% c.uri_for( '/include/word_cloud.css' ) %]" rel="stylesheet" type="text/css" />
 
-<<<<<<< HEAD
     <script src="[% c.uri_for('/include/libs/handsontable-0.13.0/dist/handsontable.full.js') %]"></script>  
     <link rel="stylesheet" media="screen" href="[% c.uri_for('/include/libs/handsontable-0.13.0/dist/handsontable.full.css') %]">
-
-=======
->>>>>>> bacca5d5
     <!--[if IE]>
   <style type="text/css" media="all">
     @import "[% c.uri_for('/include/vertically-aligned-ie.css') %]";
