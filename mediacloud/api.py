import re, logging, json, urllib, datetime, sys
from collections import namedtuple
import xml.etree.ElementTree, requests
import mediacloud, mediacloud.error

class MediaCloud(object):
    '''
    Simple client library for the MediaCloud API v2
    '''

    V2_API_URL = "https://api.mediacloud.org/api/v2/"

    SORT_PUBLISH_DATE_ASC = "publish_date_asc"
    SORT_PUBLISH_DATE_DESC = "publish_date_desc"
    SORT_RANDOM = "random"

    MSG_CORE_NLP_NOT_ANNOTATED = "story is not annotated"

    SENTENCE_PUBLISH_DATE_FORMAT = "%Y-%m-%d %H:%M:%S" # use with datetime.datetime.strptime

    def __init__(self, auth_token=None):
        self._logger = logging.getLogger(__name__)
        self.setAuthToken(auth_token)

    def setAuthToken(self, auth_token):
        '''
        Specify the auth_token to use for all future requests
        '''
        self._auth_token = auth_token
        
    def userAuthToken(self,username,password):
        '''
        Get a auth_token for future requests to use
        '''
        self._logger.debug("Requesting new auth token for "+username)
        response = self._queryForJson(self.V2_API_URL+'auth/single/',
            {'username':username, 'password':password})
        response = response[0]
        if response['result']=='found':
            self._logger.debug(" new token is "+response['token'])
            return response['token']
        else:
            self._logger.warn("AuthToken request for "+username+" failed!")
            raise Exception(response['result'])

    def verifyAuthToken(self):
        try:
            self.tagSetList(0, 1)
            return True
        except mediacloud.error.MCException:
            return False
        except Exception as exception:
            self._logger.warn("AuthToken verify failed: %s" % exception)
        return False

    def media(self, media_id):
        '''
        Details about one media source
        '''
        return self._queryForJson(self.V2_API_URL+'media/single/'+str(media_id))[0]

    def mediaList(self, last_media_id=0, rows=20, name_like=None):
        '''
        Page through all media sources
        '''
        params = {'last_media_id':last_media_id, 'rows':rows}
        if name_like is not None:
            params['name'] = name_like
        return self._queryForJson(self.V2_API_URL+'media/list', 
                params)

    def mediaSet(self, media_sets_id):
        '''
        Details about one media set (a collection of media sources)
        '''
        return self._queryForJson(self.V2_API_URL+'media_sets/single/'+str(media_sets_id))[0]

    def mediaSetList(self, last_media_sets_id=0, rows=20):
        '''
        Page through all media sets
        '''
        return self._queryForJson(self.V2_API_URL+'media_sets/list',
                {'last_media_sets_id':last_media_sets_id, 'rows':rows})

    def feed(self, feeds_id):
        '''
        Details about one feed
        '''
        return self._queryForJson(self.V2_API_URL+'feeds/single/'+str(feeds_id))[0]

    def feedList(self, media_id, last_feeds_id=0, rows=20):
        '''
        Page through all the feeds of one media source
        '''
        return self._queryForJson(self.V2_API_URL+'feeds/list', 
            { 'media_id':media_id, 'last_feeds_id':last_feeds_id, 'rows':rows} )

    def dashboard(self, dashboards_id, nested_data=True):
        '''
        Details about one dashboard (a collection of media sets)
        '''
        return self._queryForJson(self.V2_API_URL+'dashboards/single/'+str(dashboards_id),
            {'nested_data': 1 if nested_data else 0})[0]

    def dashboardList(self, last_dashboards_id=0, rows=20, nested_data=True):
        '''
        Page through all the dashboards
        '''
        return self._queryForJson(self.V2_API_URL+'dashboards/list', 
                {'last_dashboards_id':last_dashboards_id, 'rows':rows, 'nested_data': 1 if nested_data else 0})

    def storyPublic(self, stories_id):
        '''
        Authenticated Public Users: Details about one story
        '''
        return self._queryForJson(self.V2_API_URL+'stories_public/single/'+str(stories_id))[0]

    def storyPublicList(self, solr_query='', solr_filter='', last_processed_stories_id=0, rows=20):
        '''
        Authenticated Public Users: Search for stories and page through results
        '''
        return self._queryForJson(self.V2_API_URL+'stories_public/list',
                {'q': solr_query,
                 'fq': solr_filter,
                 'last_processed_stories_id': last_processed_stories_id,
                 'rows': rows
                }) 

    def story(self, stories_id, raw_1st_download=False, corenlp=False, sentences=False, text=False):
        '''
        Details about one story.  Handy shortcut to storyList if you want sentences broken out
        '''
        return self._queryForJson(self.V2_API_URL+'stories/single/'+str(stories_id),
                {'raw_1st_download': 1 if raw_1st_download else 0, 
                 'corenlp': 1 if corenlp else 0,
                 'sentences': 1 if sentences else 0,
                 'text': 1 if text else 0
                })[0]

    def storyList(self, solr_query='', solr_filter='', last_processed_stories_id=0, rows=20, 
                  raw_1st_download=False, corenlp=False, sentences=False, text=False):
        '''
        Search for stories and page through results
        '''
        return self._queryForJson(self.V2_API_URL+'stories/list',
                {'q': solr_query,
                 'fq': solr_filter,
                 'last_processed_stories_id': last_processed_stories_id,
                 'rows': rows,
                 'raw_1st_download': 1 if raw_1st_download else 0, 
                 'corenlp': 1 if corenlp else 0,    # this is slow - use storyCoreNlList instead
<<<<<<< HEAD
                 'sentences': 1 if sentences else 0,
                 'text': 1 if text else 0
=======
                 'sentences': 1 if show_sentences else 0,
                 'text': 1 if show_text else 0
>>>>>>> c1e580f8
                }) 

    def storyCoreNlpList(self, story_id_list):
        '''
        The stories/corenlp call takes as many stories_id= parameters as you want to pass it, 
        and it returns the corenlp for each.  
        { stories_id => 1, corenlp => { <corenlp data> } }
        If no corenlp annotation is available for a given story, the json element for that story looks like:
        { stories_id => 1, corenlp => 'story is not annotated' }
        '''
        return self._queryForJson(self.V2_API_URL+'stories/corenlp',
            {'stories_id': story_id_list} )

    def sentenceList(self, solr_query, solr_filter='', start=0, rows=1000, sort=SORT_PUBLISH_DATE_ASC):
        '''
        Search for sentences and page through results
        '''
        return self._queryForJson(self.V2_API_URL+'sentences/list',
                {'q': solr_query,
                 'fq': solr_filter,
                 'start': start,
                 'rows': rows,
                 'sort': sort
                }) 

    def sentenceCount(self, solr_query, solr_filter=' ',split=False,split_start_date=None,split_end_date=None,split_daily=False):
        params = {'q':solr_query, 'fq':solr_filter}
        params['split'] = 1 if split is True else 0
        params['split_daily'] = 1 if split_daily is True else 0
        if split is True:
            datetime.datetime.strptime(split_start_date, '%Y-%m-%d')    #will throw a ValueError if invalid
            datetime.datetime.strptime(split_end_date, '%Y-%m-%d')    #will throw a ValueError if invalid
            params['split_start_date'] = split_start_date
            params['split_end_date'] = split_end_date
        return self._queryForJson(self.V2_API_URL+'sentences/count', params)

    def wordCount(self, solr_query, solr_filter='', languages='en', num_words=500, sample_size=1000, include_stopwords=False, include_stats=False):
        params = {
            'q': solr_query,
            'l': languages,
            'num_words': num_words,
            'sample_size': sample_size,
            'include_stopwords': 1 if include_stopwords is True else 0,
            'include_stats': 1 if include_stats is True else 0,
        }
        if len(solr_filter) > 0:
            params['fq'] = solr_filter
        return self._queryForJson(self.V2_API_URL+'wc/list', params)

    def tag(self, tags_id):
        '''
        Details about one tag
        '''
        return self._queryForJson(self.V2_API_URL+'tags/single/'+str(tags_id))[0]

    def tagList(self, tag_sets_id=None, last_tags_id=0, rows=20, public_only=False, name_like=None):
        '''
        List all the tags in one tag set
        '''
        params = {
            'last_tags_id': last_tags_id
            , 'rows': rows
            , 'public': 1 if public_only is True else 0
        }
        if tag_sets_id is not None:
            params['tag_sets_id'] = tag_sets_id
        if name_like is not None:
            params['search'] = name_like
        return self._queryForJson(self.V2_API_URL+'tags/list', params)

    def tagSet(self, tag_sets_id):
        '''
        Details about one tag set
        '''
        return self._queryForJson(self.V2_API_URL+'tag_sets/single/'+str(tag_sets_id))[0]

    def tagSetList(self, last_tag_sets_id=0, rows=20):
        '''
        List all the tag sets
        '''
        return self._queryForJson(self.V2_API_URL+'tag_sets/list',
            { 'last_tag_sets_id': last_tag_sets_id, 'rows':rows })

    def controversy(self, controversies_id):
        '''
        Details about one controversy
        '''
        return self._queryForJson(self.V2_API_URL+'controversies/single/'+str(controversies_id))[0]

    def controversyList(self, name=None):
        '''
        List all the controversies
        '''
        args = {}
        if name is not None:
            args['name'] = name
        return self._queryForJson(self.V2_API_URL+'controversies/list',args)    

    def controversyDump(self,controversy_dumps_id):
        '''
        Details about one controversy dump
        '''
        return self._queryForJson(self.V2_API_URL+'controversy_dumps/single/'+str(controversy_dumps_id))[0]

    def controversyDumpList(self, controversies_id=None):
        '''
        List all the controversy dumps in a controversy
        '''
        args = {}
        if controversies_id is not None:
            args['controversies_id'] = controversies_id
        return self._queryForJson(self.V2_API_URL+'controversy_dumps/list',args)    

    def controversyDumpTimeSlice(self,controversy_dump_time_slices_id):
        '''
        Details about one controversy dump time slice
        '''
        return self._queryForJson(self.V2_API_URL+'controversy_dump_time_slices/single/'+str(controversy_dump_time_slices_id))[0]

    def controversyDumpTimeSliceList(self, controversy_dumps_id=None, tags_id=None, period=None, 
                                     start_date=None, end_date=None):
        '''
        List all the controversy dumps time slices in a controversy dump
        '''
        args = {}
        if controversy_dumps_id is not None:
            args['controversy_dumps_id'] = controversy_dumps_id
        if tags_id is not None:
            args['tags_id'] = tags_id
        if period is not None:
            args['period'] = period
        if start_date is not None:
            args['start_date'] = start_date
        if end_date is not None:
            args['end_date'] = end_date
        return self._queryForJson(self.V2_API_URL+'controversy_dumps/list',args)    

    def _queryForJson(self, url, params={}, http_method='GET'):
        '''
        Helper that returns queries to the API as real objects
        '''
        response = self._query(url, params, http_method)
        # print response.content
        response_json = response.json()
        # print json.dumps(response_json,indent=2)
        if 'error' in response_json:
            self._logger.error('Error in response from server on request to '+url+' : '+response_json['error'])
            raise Exception(response_json['error'])
        return response_json

    def _query(self, url, params={}, http_method='GET'):
        self._logger.debug("query "+http_method+" to "+url+" with "+str(params))
        if not isinstance(params, dict):
            raise Exception('Queries must include a dict of parameters')
        if 'key' not in params:
            params['key'] = self._auth_token
        if http_method is 'GET':
            try:
                r = requests.get(url, params=params, headers={ 'Accept': 'application/json'} )
            except Exception as e:
                self._logger.error('Failed to load url '+url+' because '+str(e))
                raise Exception("Error - failed to fetch data from mediacloud.org server")
        elif http_method is 'PUT':
            try:
                r = requests.put( url, params=params, headers={ 'Accept': 'application/json'} )
            except Exception as e:
                self._logger.error('Failed to load url '+url+' because '+str(e))
                raise Exception("Error - failed to fetch data from mediacloud.org server")
        else:
            raise Exception('Error - unsupported HTTP method '+str(http_method))
        if r.status_code is not 200:
            self._logger.error('Bad HTTP response to '+r.url +' : '+str(r.status_code)  + ' ' +  str( r.reason) )
            self._logger.error('\t' + r.content )
            msg = 'Error - got a HTTP status code of %s with the message "%s"' % (
                str(r.status_code)
                , str(r.reason)
            )
            raise mediacloud.error.MCException(msg, r.status_code)
        return r

# used when calling WriteableMediaCloud.tagStories
StoryTag = namedtuple('StoryTag',['stories_id','tag_set_name','tag_name'])

# used when calling WriteableMediaCloud.tagSentences
SentenceTag = namedtuple('SentenceTag',['story_sentences_id','tag_set_name','tag_name'])

class WriteableMediaCloud(MediaCloud):
    '''
    A MediaCloud API client that includes methods to write back data to MediaCloud.
    This is separated out from the base MediaCloud object to make it hard to accidentally 
    write data.
    '''

    def tagStories(self, tags={}, clear_others=False):
        '''
        Add some tags to stories. The tags parameter should be a list of StoryTag objects
        Returns ["1,rahulb@media.mit.edu:example_tag_2"] as response
        '''
        params = {}
        if clear_others is True:
            params['clear_tags'] = 1
        custom_tags = []
        for tag in tags:
            if tag.__class__ is not StoryTag:
                raise Exception('To use tagStories you must send in a list of StoryTag objects')
            custom_tags.append( '{},{}:{}'.format( tag.stories_id, tag.tag_set_name, tag.tag_name ) )
        params['story_tag'] = custom_tags
        return self._queryForJson( self.V2_API_URL+'stories/put_tags', params, 'PUT')

    def tagSentences(self, tags={}, clear_others=False):
        '''
        Add some tags to sentences. The tags parameter should be a list of SentenceTag objects
        '''
        params = {}
        if clear_others is True:
            params['clear_tags'] = 1
        custom_tags = []
        for tag in tags:
            if tag.__class__ is not SentenceTag:
                raise Exception('To use tagSentences you must send in a list of SentenceTag objects')
            custom_tags.append( '{},{}:{}'.format( tag.story_sentences_id, tag.tag_set_name, tag.tag_name ) )
        params['sentence_tag'] = custom_tags
        return self._queryForJson( self.V2_API_URL+'sentences/put_tags', params, 'PUT')<|MERGE_RESOLUTION|>--- conflicted
+++ resolved
@@ -149,14 +149,9 @@
                  'rows': rows,
                  'raw_1st_download': 1 if raw_1st_download else 0, 
                  'corenlp': 1 if corenlp else 0,    # this is slow - use storyCoreNlList instead
-<<<<<<< HEAD
                  'sentences': 1 if sentences else 0,
                  'text': 1 if text else 0
-=======
-                 'sentences': 1 if show_sentences else 0,
-                 'text': 1 if show_text else 0
->>>>>>> c1e580f8
-                }) 
+                 }) 
 
     def storyCoreNlpList(self, story_id_list):
         '''
