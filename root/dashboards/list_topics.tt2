[% title = 'Dashboard Topics List' %]
[% INCLUDE include/header.tt2 %]

[% IF c.acl_user_can_visit('/admin/dashboards/create_topic') %]

    <fieldset>

        <p>
            <a href="[% c.uri_for( '/admin/dashboards/create_topic/' _ dashboards_id )%]">Create New Dashboard Topic</a>
        </p>

    </fieldset>

[% END -%]

<p />

<table>

<<<<<<< HEAD
<tr>
<th>name</th>
<th>query</th>
<th>language</th>
<th>start date</th>
<th>end date</th>
<th>vectors added</th>
</tr>
=======
    <tr>
        <th>name</th>
        <th>query</th>
        <th>start date</th>
        <th>end date</th>
        <th>vectors added</th>
    </tr>
>>>>>>> 77b5e8d7

    [% FOREACH dashboard_topic IN dashboard_topics -%]

    <tr [% IF even %]id="even"[% END %]>

        <td>[% dashboard_topic.name | html %]</td>

        <td>[% dashboard_topic.query | html %]</td>

<<<<<<< HEAD
<td>[% dashboard_topic.language | html %]</td>

<td>[% dashboard_topic.start_date | html %]</td>
=======
        <td>[% dashboard_topic.start_date | html %]</td>
>>>>>>> 77b5e8d7

        <td>[% dashboard_topic.end_date | html %]</td>

        <td>[% IF dashboard_topic.vectors_added %]yes[% ELSE %]no[% END %]</td>

    </tr>

    [%  SET even = !even %]
    [% END # FOREACH dashboard_topic -%]

</table>

<p>
</p>

[% INCLUDE include/footer.tt2 %]<|MERGE_RESOLUTION|>--- conflicted
+++ resolved
@@ -17,7 +17,6 @@
 
 <table>
 
-<<<<<<< HEAD
 <tr>
 <th>name</th>
 <th>query</th>
@@ -26,15 +25,6 @@
 <th>end date</th>
 <th>vectors added</th>
 </tr>
-=======
-    <tr>
-        <th>name</th>
-        <th>query</th>
-        <th>start date</th>
-        <th>end date</th>
-        <th>vectors added</th>
-    </tr>
->>>>>>> 77b5e8d7
 
     [% FOREACH dashboard_topic IN dashboard_topics -%]
 
@@ -44,13 +34,9 @@
 
         <td>[% dashboard_topic.query | html %]</td>
 
-<<<<<<< HEAD
 <td>[% dashboard_topic.language | html %]</td>
 
 <td>[% dashboard_topic.start_date | html %]</td>
-=======
-        <td>[% dashboard_topic.start_date | html %]</td>
->>>>>>> 77b5e8d7
 
         <td>[% dashboard_topic.end_date | html %]</td>
 
