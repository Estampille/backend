--- conflicted
+++ resolved
@@ -31,12 +31,8 @@
 # * non-UTF-8 response
 # * invalid encoding
 # * timeouts
-<<<<<<< HEAD
-# * custom before / after determined callbacks
-=======
 # * retries via ::Determined of specific HTTP status codes
 # * retry timing via ::Determined, plus custom timing
->>>>>>> a22b60d5
 # * max. redirects
 # * whether or not cookies are being stored between redirects
 # * blacklisted URLs
