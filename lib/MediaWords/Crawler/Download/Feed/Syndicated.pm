package MediaWords::Crawler::Download::Feed::Syndicated;

#
# Handler for 'syndicated' feed downloads
#

use strict;
use warnings;

use Modern::Perl "2015";
use MediaWords::CommonLibs;

use Moose;
with 'MediaWords::Crawler::Download::DefaultFetcher', 'MediaWords::Crawler::Download::Feed::FeedHandler';

use MediaWords::Crawler::Engine;
use MediaWords::DBI::Downloads;
use MediaWords::DBI::Feeds;
use MediaWords::DBI::Stories;

use Data::Dumper;
use Date::Parse;
use Encode;
use MediaWords::Feed::Parse;
use Readonly;

# parse the feed.  return a (non-db-backed) story hash for each story found in the feed.
sub _get_stories_from_syndicated_feed($$$)
{
    my ( $decoded_content, $media_id, $download_time ) = @_;

    my $feed = MediaWords::Feed::Parse::parse_feed( $decoded_content );

    die( "Unable to parse feed" ) unless $feed;

    my $stories = [];

    for my $item ( @{ $feed->items() } )
    {
        my $url = $item->link();
        unless ( $url )
        {
            next;
        }

        my $guid  = $item->guid_if_valid() || $url;
        my $title = $item->title           || '(no title)';
        my $description = $item->description;
        my $publish_date = $item->publish_date_sql() || $download_time;

        my $story = {
            url          => $url,
            guid         => $guid,
            media_id     => $media_id,
            publish_date => $publish_date,
            title        => $title,
            description  => $description,
        };

        push( @{ $stories }, $story );
    }
<<<<<<< HEAD
    return $ret;
}

# check whether the checksum of the concatenated urls of the stories in the feed matches the last such checksum for this
# feed.  If the checksums don't match, store the current checksum in the feed
sub _stories_checksum_matches_feed
{
    my ( $db, $feeds_id, $stories ) = @_;

    my $story_url_concat = join( '|', map { $_->{ url } } @{ $stories } );

    my $checksum = Digest::MD5::md5_hex( encode( 'utf8', $story_url_concat ) );

    TRACE( "feed checksum for $feeds_id: $checksum [$story_url_concat]" );

    my ( $matches ) = $db->query( <<END, $feeds_id, $checksum )->flat;
select 1 from feeds where feeds_id = ? and last_checksum = ?
END

    TRACE( "feed checksum: " . ( $matches ? 'MATCH' : 'NO MATCH' ) );

    return 1 if ( $matches );

    $db->query( "update feeds set last_checksum = ? where feeds_id = ?", $checksum, $feeds_id );

    return 0;
}

=head2 import_external_feed( $db, $media_id, $feed_content )

Given the content of some feed, import all new stories from that content as if we had downloaded the content.
Associate any stories in the feed with a feed (created if needed) named $EXTERNAL_FEED_NAME in the given media source.
import stories from external feed into the given media source.

This is useful for scripts that need to import archived feed content from a non-http source or that need to create
a custom feed to import a list of stories from some archived source.

=cut

sub import_external_feed
{
    my ( $db, $media_id, $feed_content ) = @_;

    my $feed = $db->query( "select * from feeds where media_id = ? and name = ?", $media_id, $EXTERNAL_FEED_NAME )->hash;

    $feed ||= $db->create(
        'feeds',
        {
            media_id    => $media_id,
            name        => $EXTERNAL_FEED_NAME,
            url         => $EXTERNAL_FEED_URL,
            feed_status => 'inactive'
        }
    );

    my $download = $db->create(
        'downloads',
        {
            url           => $EXTERNAL_FEED_URL,
            feeds_id      => $feed->{ feeds_id },
            host          => 'external',
            download_time => \'now()',
            type          => 'feed',
            state         => 'fetching',
            priority      => 1,
            sequence      => 1
        }
    );

    my $handler = MediaWords::Crawler::Engine::handler_for_download( $db, $download );
    $handler->handle_download( $db, $download, $feed_content );
=======

    return $stories;
>>>>>>> 6168ccea
}

# parse the feed content; create a story hash for each parsed story; check for a new url since the last
# feed download; if there is a new url, check whether each story is new, and if so add it to the database and
# ad a pending download for it.
# return new stories that were found in the feed.
sub add_stories_from_feed($$$$)
{
    my ( $self, $db, $download, $decoded_content ) = @_;

    my $media_id = MediaWords::DBI::Downloads::get_media_id( $db, $download );
    my $download_time = $download->{ download_time };

    my $stories;
    eval { $stories = _get_stories_from_syndicated_feed( $decoded_content, $media_id, $download_time ); };
    if ( $@ )
    {
        die "Error processing feed for $download->{ url }: $@";
    }

    if ( MediaWords::DBI::Feeds::stories_checksum_matches_feed( $db, $download->{ feeds_id }, $stories ) )
    {
        return [];
    }

    my $new_stories = [ grep { MediaWords::DBI::Stories::is_new( $db, $_ ) } @{ $stories } ];

    TRACE( "add_stories_from_feed: new stories: " . scalar( @{ $new_stories } ) . " / " . scalar( @{ $stories } ) );

    my $story_ids = [];
    foreach my $story ( @{ $new_stories } )
    {
        $story = MediaWords::DBI::Stories::add_story_and_content_download( $db, $story, $download );
        push( @{ $story_ids }, $story->{ stories_id } );
    }

    return $story_ids;
}

sub return_stories_to_be_extracted_from_feed($$$$)
{
    my ( $self, $db, $download, $decoded_content ) = @_;

    # Syndicated feed itself is not a story of any sort, so nothing to extract
    # (stories from this feed will be extracted as 'content' downloads)
    return [];
}

1;<|MERGE_RESOLUTION|>--- conflicted
+++ resolved
@@ -59,82 +59,8 @@
 
         push( @{ $stories }, $story );
     }
-<<<<<<< HEAD
-    return $ret;
-}
-
-# check whether the checksum of the concatenated urls of the stories in the feed matches the last such checksum for this
-# feed.  If the checksums don't match, store the current checksum in the feed
-sub _stories_checksum_matches_feed
-{
-    my ( $db, $feeds_id, $stories ) = @_;
-
-    my $story_url_concat = join( '|', map { $_->{ url } } @{ $stories } );
-
-    my $checksum = Digest::MD5::md5_hex( encode( 'utf8', $story_url_concat ) );
-
-    TRACE( "feed checksum for $feeds_id: $checksum [$story_url_concat]" );
-
-    my ( $matches ) = $db->query( <<END, $feeds_id, $checksum )->flat;
-select 1 from feeds where feeds_id = ? and last_checksum = ?
-END
-
-    TRACE( "feed checksum: " . ( $matches ? 'MATCH' : 'NO MATCH' ) );
-
-    return 1 if ( $matches );
-
-    $db->query( "update feeds set last_checksum = ? where feeds_id = ?", $checksum, $feeds_id );
-
-    return 0;
-}
-
-=head2 import_external_feed( $db, $media_id, $feed_content )
-
-Given the content of some feed, import all new stories from that content as if we had downloaded the content.
-Associate any stories in the feed with a feed (created if needed) named $EXTERNAL_FEED_NAME in the given media source.
-import stories from external feed into the given media source.
-
-This is useful for scripts that need to import archived feed content from a non-http source or that need to create
-a custom feed to import a list of stories from some archived source.
-
-=cut
-
-sub import_external_feed
-{
-    my ( $db, $media_id, $feed_content ) = @_;
-
-    my $feed = $db->query( "select * from feeds where media_id = ? and name = ?", $media_id, $EXTERNAL_FEED_NAME )->hash;
-
-    $feed ||= $db->create(
-        'feeds',
-        {
-            media_id    => $media_id,
-            name        => $EXTERNAL_FEED_NAME,
-            url         => $EXTERNAL_FEED_URL,
-            feed_status => 'inactive'
-        }
-    );
-
-    my $download = $db->create(
-        'downloads',
-        {
-            url           => $EXTERNAL_FEED_URL,
-            feeds_id      => $feed->{ feeds_id },
-            host          => 'external',
-            download_time => \'now()',
-            type          => 'feed',
-            state         => 'fetching',
-            priority      => 1,
-            sequence      => 1
-        }
-    );
-
-    my $handler = MediaWords::Crawler::Engine::handler_for_download( $db, $download );
-    $handler->handle_download( $db, $download, $feed_content );
-=======
 
     return $stories;
->>>>>>> 6168ccea
 }
 
 # parse the feed content; create a story hash for each parsed story; check for a new url since the last
