--- conflicted
+++ resolved
@@ -2,28 +2,10 @@
 use warnings;
 use utf8;
 
-<<<<<<< HEAD
+BEGIN { $ENV{ DIFF_OUTPUT_UNICODE } = 1 }
+
 use Test::More tests => 26;
-=======
-#use Test::More;
-use Test::More tests => 20;
-
 use Test::Differences;
-
-BEGIN { $ENV{ DIFF_OUTPUT_UNICODE } = 1 }
-
-# use MediaWords::Test::DB;
-# use MediaWords::Test::Data;
-# use MediaWords::Test::LocalServer;
-
-#use Test::More skip_all => "disabling until auth changes are pushed";
-
-BEGIN
-{
-    $ENV{ MEDIAWORDS_FORCE_USING_TEST_DATABASE } = 1;
-    use_ok 'Catalyst::Test', 'MediaWords';
-}
->>>>>>> 20304727
 
 BEGIN
 {
@@ -329,11 +311,6 @@
             'full_text_rss'        => 0,
             'story_tags'           => [],
             'bitly_click_count'    => undef,
-<<<<<<< HEAD
-            'media_id'             => 2,
-            'media_name'           => 'Boing Boing',
-            'story_sentences'      => [
-=======
             'ap_syndicated'        => 0,
 
             #     'description'          => '<p>
@@ -344,7 +321,6 @@
             'media_id'        => 2,
             'media_name'      => 'Boing Boing',
             'story_sentences' => [
->>>>>>> 20304727
                 {
                     'sentence' =>
 'This Day in Blogging History: Turkish Spring in Gezi; Obama supports torture-evidence suppression law; Quaker football cheer',
