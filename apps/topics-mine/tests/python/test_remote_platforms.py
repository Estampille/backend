#!/usr/bin/env python3

import datetime
import dateutil.parser
import pytz
import re
import statistics
from typing import Optional

import mediawords.db
import topics_mine.fetch_topic_posts

from mediawords.util.log import create_logger

log = create_logger(__name__)


def run_single_platform_test(
    source,
    platform,
    query,
    pattern,
    day,
    min_posts: int,
    max_posts: Optional[int] = None,
    sample: Optional[int] = None,
    page_size: Optional[int] = None,
) -> None:
    """Run test for a single platform / source.""" 
    fetcher = topics_mine.fetch_topic_posts.get_post_fetcher({'source': source, 'platform': platform})
    assert fetcher, "%s %s fetcher exists" % (source, platform)

    start_date = dateutil.parser.parse(day)
    end_date = start_date + datetime.timedelta(days=1) - datetime.timedelta(seconds=1) 

    got_posts = fetcher.fetch_posts(
        query=query,
        start_date=start_date,
        end_date=end_date,
        sample=sample,
        page_size=page_size,
    )

    assert len(got_posts) >= min_posts
    if max_posts is not None:
        assert len(got_posts) <= max_posts

    # allow for timezone skew from source
    got_start_date = (start_date - datetime.timedelta(hours=12)).replace(tzinfo=None)
    got_end_date = (end_date + datetime.timedelta(hours=12)).replace(tzinfo=None)

    for got_post in got_posts:
        publish_date = dateutil.parser.parse(got_post['publish_date']).replace(tzinfo=None)
        assert publish_date >= got_start_date and publish_date <= got_end_date
        assert re.search(pattern, got_post['content'], re.I)
        assert len(got_post['content']) > 0
        assert len(got_post['author']) > 0
        assert len(got_post['channel']) > 0
        assert len(got_post['data']) > 0

    assert len(set([p['content'] for p in got_posts])) > len(got_posts) / 10
    assert len(set([p['author'] for p in got_posts])) > len(got_posts) / 10
    assert len(set([p['channel'] for p in got_posts])) > len(got_posts) / 100

    assert statistics.mean([len(p['content']) for p in got_posts]) > 80


def test_brandwatch_twitter() -> None:
    run_single_platform_test(
            source='brandwatch',
            platform='twitter',
            query='1998295792-2000353908',
            pattern='.*',
            day='2020-08-17',

            # Fetch 500 posts in 100 post chunks to try out paging
            min_posts=499,  # FIXME off by one here somewhere?
            sample=500,
            page_size=100,
        )


def test_crimson_hexagon_twitter() -> None:
    run_single_platform_test(
            source='crimson_hexagon',
            platform='twitter',
            query=32780805819,
            pattern='.*',
            day='2017-08-17',
            min_posts=400,
        )


def test_pushshift_reddit() -> None:
    run_single_platform_test(
            source='pushshift',
            platform='reddit',
            query='trump',
            pattern='trump',
            day='2020-01-01',
            min_posts=1000,
<<<<<<< HEAD
            max_posts=3000
        )


def test_pushshift_twitter() -> None:
    run_single_platform_test(
            source='pushshift',
            platform='twitter',
            query='covid',
            pattern='covid',
            day='2020-03-01',
            min_posts=6000,
            max_posts=7000
        )
   

def test_googler_web() -> None:
    run_single_platform_test(
            source='google',
            platform='web',
            query='trump',
            pattern='trump',
            day='2020-01-01',
            min_posts=25,
            max_posts=100
=======
>>>>>>> ca8bdf22
        )<|MERGE_RESOLUTION|>--- conflicted
+++ resolved
@@ -99,8 +99,6 @@
             pattern='trump',
             day='2020-01-01',
             min_posts=1000,
-<<<<<<< HEAD
-            max_posts=3000
         )
 
 
@@ -114,17 +112,3 @@
             min_posts=6000,
             max_posts=7000
         )
-   
-
-def test_googler_web() -> None:
-    run_single_platform_test(
-            source='google',
-            platform='web',
-            query='trump',
-            pattern='trump',
-            day='2020-01-01',
-            min_posts=25,
-            max_posts=100
-=======
->>>>>>> ca8bdf22
-        )