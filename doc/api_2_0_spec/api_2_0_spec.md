<!-- MDTOC maxdepth:6 firsth1:1 numbering:0 flatten:0 bullets:1 updateOnSave:1 -->

- [Overview](#overview)   
   - [Authentication](#authentication)   
      - [Example](#example)   
   - [Request Limits](#request-limits)   
   - [Python Client](#python-client)   
   - [API URLs](#api-urls)   
   - [Supported Languages](#supported-languages)
   - [Errors](#errors)   
   - [Request Limits](#request-limits)   
- [Media](#media)   
   - [api/v2/media/single/](#apiv2mediasingle)   
      - [Query Parameters](#query-parameters)   
      - [Example](#example)   
   - [api/v2/media/list/](#apiv2medialist)   
      - [Query Parameters](#query-parameters)   
      - [Example](#example)   
   - [api/v2/media/suggestions/submit - POST](#apiv2mediasuggestionssubmit-post)   
      - [Input Description](#input-description)   
      - [Example](#example)   
- [Media Health](#media-health)   
   - [api/v2/mediahealth/list](#apiv2mediahealthlist)   
      - [Query Parameters](#query-parameters)   
      - [Output description](#output-description)   
      - [Example](#example)   
- [Feeds](#feeds)   
   - [api/v2/feeds/single](#apiv2feedssingle)   
      - [Query Parameters](#query-parameters)   
      - [Example](#example)   
   - [api/v2/feeds/list](#apiv2feedslist)   
      - [Query Parameters](#query-parameters)   
      - [Example](#example)   
- [Stories](#stories)   
   - [Output description](#output-description)   
   - [api/v2/stories_public/single](#apiv2stories_publicsingle)   
      - [Example](#example)   
   - [api/v2/stories_public/list](#apiv2stories_publiclist)   
      - [Query Parameters](#query-parameters)   
      - [Example](#example)   
   - [api/v2/stories_public/count](#apiv2stories_publiccount)   
      - [Query Parameters](#query-parameters)   
      - [Example](#example)   
   - [api/v2/stories_public/word_matrix](#apiv2stories_publicword_matrix)   
      - [Query Parameters](#query-parameters)   
      - [Output Description](#output-description)   
- [Sentences](#sentences)   
   - [api/v2/sentences/count](#apiv2sentencescount)   
      - [Query Parameters](#query-parameters)   
      - [Example](#example)   
- [Word Counting](#word-counting)   
   - [api/v2/wc/list](#apiv2wclist)   
      - [Query Parameters](#query-parameters)   
      - [Example](#example)   
- [Tags and Tag Sets](#tags-and-tag-sets)   
   - [api/v2/tags/single/](#apiv2tagssingle)   
      - [Query Parameters](#query-parameters)   
      - [Output description](#output-description)   
      - [Example](#example)   
   - [api/v2/tags/list/](#apiv2tagslist)   
      - [Query Parameters](#query-parameters)   
      - [Example](#example)   
   - [api/v2/tag_sets/single/](#apiv2tag_setssingle)   
      - [Query Parameters](#query-parameters)   
      - [Output description](#output-description)   
      - [Example](#example)   
   - [api/v2/tag_sets/list/](#apiv2tag_setslist)   
      - [Query Parameters](#query-parameters)   
      - [Example](#example)   
- [Topics](#topics)   
   - [api/v2/topics/single/](#apiv2topicssingle)   
      - [Query Parameters](#query-parameters)   
      - [Example](#example)   
   - [api/v2/topics/list/](#apiv2topicslist)   
      - [Query Parameters](#query-parameters)   
      - [Example](#example)   
   - [api/v2/snapshots/single/](#apiv2snapshotssingle)   
      - [Query Parameters](#query-parameters)   
      - [Example](#example)   
   - [api/v2/snapshots/list/](#apiv2snapshotslist)   
      - [Query Parameters](#query-parameters)   
      - [Example](#example)   
   - [api/v2/timespans/single/](#apiv2timespanssingle)   
      - [Query Parameters](#query-parameters)   
      - [Example](#example)   
   - [api/v2/timespans/list/](#apiv2timespanslist)   
      - [Query Parameters](#query-parameters)   
      - [Example](#example)   
- [Users](#users)   
   - [api/v2/users/profile PENDING](#apiv2usersprofile-pending)   
      - [Query Parameters](#query-parameters)   
      - [Output Description](#output-description)   
      - [Example](#example)   
- [Stats](#stats)   
   - [api/v2/stats PENDING](#apiv2stats-pending)   
      - [Query Parameters](#query-parameters)   
      - [Example](#example)   
- [Extended Examples](#extended-examples)   
   - [Output Format / JSON](#output-format-json)   
   - [Create a CSV file with all media sources.](#create-a-csv-file-with-all-media-sources)   
   - [Grab all processed stories from US Mainstream Media as a stream](#grab-all-processed-stories-from-us-mainstream-media-as-a-stream)   
   - [Grab stories by querying stories_public/list](#grab-stories-by-querying-stories_publiclist)   
   - [Grab all stories in The New York Times during October 2012](#grab-all-stories-in-the-new-york-times-during-october-2012)   
      - [Find the `media_id` of The New York Times](#find-the-media_id-of-the-new-york-times)   
      - [Grab stories by querying stories_public/list](#grab-stories-by-querying-stories_publiclist)   
   - [Get word counts for top words for sentences matching 'trayvon' in US Mainstream Media during April 2012](#get-word-counts-for-top-words-for-sentences-matching-trayvon-in-us-mainstream-media-during-april-2012)   
      - [Find the media collection](#find-the-media-collection)   
      - [Make a request for the word counts based on `tags_id_media`, sentence text and date range](#make-a-request-for-the-word-counts-based-on-tags_id_media-sentence-text-and-date-range)   
   - [Get word counts for top words for sentences with the tag `'odd'` in `tag_set = 'ts'`](#get-word-counts-for-top-words-for-sentences-with-the-tag-odd-in-tag_set-ts)   
      - [Find the `tag_sets_id` for `'ts'`](#find-the-tag_sets_id-for-ts)   
      - [Request a word count using the `tags_id`](#request-a-word-count-using-the-tags_id)   
   - [Grab stories from 10 January 2014 with the tag `'foo:bar'`](#grab-stories-from-10-january-2014-with-the-tag-foobar)   
      - [Find the `tag_sets_id` for `'foo'`](#find-the-tag_sets_id-for-foo)   
      - [Find the `tags_id` for `'bar'` given the `tag_sets_id`](#find-the-tags_id-for-bar-given-the-tag_sets_id)   
   - [Grab stories by querying stories_public/list](#grab-stories-by-querying-stories_publiclist)   

<!-- /MDTOC -->

# Overview

## Authentication

Every call below includes a `key` parameter which will authenticate the user to the API service.  The key parameter is excluded from the examples in the below sections for brevity.

To get a key, register for a user:

https://core.mediacloud.org/login/register

Once you have an account go here to see your key:

https://core.mediacloud.org/admin/profile

### Example

https://api.mediacloud.org/api/v2/media/single/1?key=KRN4T5JGJ2A


## Request Limits

Each user is limited to 1,000 API calls and 20,000 stories returned in any 7 day period.  Requests submitted beyond this
limit will result in a status 403 error.  Users who need access to more requests should email info@mediacloud.org.

## Python Client

A [Python client]( https://github.com/c4fcm/MediaCloud-API-Client ) for our API is now available. Users who develop in
Python will probably find it easier to use this client than to make web requests directly. The Python client is
available [here]( https://github.com/c4fcm/MediaCloud-API-Client ).

## API URLs

*Note:* by default the API only returns a subset of the available fields in returned objects. The returned fields are those that we consider to be the most relevant to users of the API. If the `all_fields` parameter is provided and is non-zero, then a more complete list of fields will be returned. For space reasons, we do not list the `all_fields` parameter on individual API descriptions.

## Supported Languages

The following language are supported (by 2 letter language code):

* `da` (Danish)
* `de` (German)
* `en` (English)
* `es` (Spanish)
* `fi` (Finnish)
* `fr` (French)
* `hi` (Hindi)
* `hu` (Hungarian)
* `it` (Italian)
* `lt` (Lithuanian)
* `nl` (Dutch)
* `no` (Norwegian)
* `pt` (Portuguese)
* `ro` (Romanian)
* `ru` (Russian)
* `sv` (Swedish)
* `tr` (Turkish)

## Errors

The Media Cloud returns an appropriate HTTP status code for any error, along with a json document in the following format:

```json
{ "error": "error message" }
```

## Request Limits

Each user is limited to 1,000 API calls and 20,000 stories returned in any 7 day period.  Requests submitted beyond this
limit will result in a status 403 error.  Users who need access to more requests should email info@mediacloud.org.


# Media

The Media api calls provide information about media sources.  A media source is a publisher of content, such as the New York
Times or Instapundit.  Every story belongs to a `single media source.  Each media source can have zero or more feeds.

## api/v2/media/single/

| URL                              | Function
| -------------------------------- | -------------------------------------------------------------
| `api/v2/media/single/<media_id>` | Return the media source in which `media_id` equals `<media_id>`

### Query Parameters

None.

### Example

Fetching information on The New York Times

URL: https://api.mediacloud.org/api/v2/media/single/1

Response:

```json
[
  {
    "url": "http:\/\/nytimes.com",
    "name": "New York Times",
    "media_id": 1,
    "primary_language": "en",
    "is_healthy": 1,
    "media_source_tags": [
         {
           "tag_sets_id": 5,
           "show_on_stories": null,
           "tags_id": 8875027,
           "show_on_media": 1,
           "description": "Top U.S. mainstream media according Google Ad Planner's measure of unique monthly users.",
           "tag_set": "collection",
           "tag": "ap_english_us_top25_20100110",
           "label": "U.S. Mainstream Media"
         }
    ],
    "activities": [
      {
        "date": "2015-08-12 18:17:35.922523",
        "field": "name",
        "new_value": "New York Times",
        "old_value": "nytimes.com"
      }
    ]
  }
]
```

## api/v2/media/list/

| URL                 | Function
| ------------------- | -----------------------------
| `api/v2/media/list` | Return multiple media sources

### Query Parameters

| Parameter          | Default | Notes
| ------------------ | ------- | -----------------------------------------------------------------
| `last_media_id`    | 0       | Return media sources with a `media_id` greater than this value
| `rows`             | 20      | Number of media sources to return. Cannot be larger than 100
| `name`             | none    | Name of media source for which to search
| `name_or_tag` | none | Name of media source or associated tag for which to search PENDING
| `timespans_id`     | null    | Return media within the given timespan
| `topic_mode`       | null    | If set to 'live', return media from live topics
| `tags_id`          | null    | Return media associate with the given tag
| `q`                | null    | Return media with at least one sentence that matches the solr query
| `include_dups`     | 0       | Include duplicate media among the results
| `unhealthy` | none | Only return media that are currently marked as unhealthy (see mediahealth/list) PENDING
| `similar_media_id` | none | Return media with the most tags in common [PENDING[]

If the name parameter is specified, the call returns only media sources that match a case insensitive search specified value.  If the specified value is less than 3 characters long, the call returns an empty list.  The name_or_tag parameter behaves identically, but it also searches for all media sources that either have a name that matches the search text or that are associated with a tag that matches the search text.

By default, calls that specify a name parameter will only return media that are not duplicates of
some other media source.  Media Cloud has many media sources that are either subsets of other media sources or are
just holders for spidered media from a given media source, both of which are marked as duplicate media and are not
included in the default results.  If the 'include_dups' parameter is set to 1, those duplicate sources will be
included in the results.

If the `timespans_id` parameter is specified, return media within the given time slice,
sorted by descending inlink_count within the timespan.  If `topic_mode` is set to
'live', return media from the live topic stories rather than from the frozen snapshot.

If the 'q' parameter is specified, return only media that include at least on sentence that matches the given
solr query.  For a description of the solr query format, see the stories\_public/list call.

### Example

URL: https://api.mediacloud.org/api/v2/media/list?last_media_id=1&rows=2

Output format is the same as for api/v2/media/single above.

## api/v2/media/suggestions/submit - POST

| URL                 | Function
| ------------------- | -----------------------------
| `api/v2/media/suggestions/submit` | Suggest a media source for Media Cloud to crawl

This api end point allows the user to send a suggest a new media source to the Media Cloud team for regular crawling.

### Input Description

| Field | Description
|------|------------
| name | human readable name of media source (optional)
| url | url of the media source home page (required)
| feed_url | url of am rss, rdf, or atom  syndication feed for the source
| reason | reason media source should be added to the system (optional)
| collections | list of collections to which to add the media source

### Example

URL: https://api.mediacloud.org/api/v2/media/suggestions/submit

Input:
```json
{
  "name": "Cameroon Tribue",
  "url": "http://www.cameroon-tribune.cm"
}
```

Output:

```json
{ "success": 1 }
```

# Media Health

The Media Health api call provides information about the health of a media source, meaning to what degree we are
capturing all of the stories published by that media source.  Media Cloud collects its data via
automatically detected rss feeds on the open web.  This means first that the system generally has data for a given
media source from the time we first enter that source into our database.  Second, Media Cloud data for a given media
source is only as good as the set of feeds we have for that source.  Our feed scraper is not perfect and so sometimes
misses feeds it should be collecting.   Third, feeds change over time.  We periodically rescrape every media source
for new feeds, but this takes time and is not perfect.

The only way we have of judging the health is judging the relative number of stories over time.  This media call
provides a set of metrics that compare the current number of stories being collected by the media source with
the number of stories collected over the past 90 days, and also compares coverage over time with the expected
volume.  More details are in the field descriptions below

## api/v2/mediahealth/list

| URL                              | Function
| -------------------------------- | -------------------------------------------------------------
| `api/v2/mediahealth/list`        | Return media health data for the given media sources

### Query Parameters

| Parameter                         | Default | Notes
| --------------------------------- | ------- | -----------------------------------------------------------------
| `media_id`                        | none    | Return health data for the given media sources. May be specified multiple times.

### Output description

| Field               | Description
| ------------------- | ----------------------------------------------------------------------
| `media_id`          | The id of the media source
| `is_healthy`        | Is the media source currently returning at least 25% of the 90 day averages of stories and sentences
| `has_active_feed`   | Does the media source have at least one active syndicated feed (which may not be returning any stories)
| `num_stories`       | Number of stories collected yesterday
| `num_stories_w`     | Average number of stories collected in the last 7 days
| `num_stories_90`    | Average number of stories collected in the last 90 days
| `num_stories_y`     | Average number of stories collected in the last year
| `num_sentences`     | Number of sentences collected yesterday
| `num_sentences_w`   | Average number of sentences collected in the last 7 days
| `num_sentences_90`  | Average number of sentences collected in the 90 days
| `num_sentences_y`   | Average number of sentences collected in the last year
| `expected_stories`  | Average number of stories collected for each of the 20 days with the highest number of stories
| `expected_sentences`| Average number of sentences collected or each of the 20 days with the highest number of sentences
| `start_date`        | First week on which at least 25% of expected_stories and expected_sentences were collected
| `end_date`          | Last week on which at least 25% of expected_stories and expected_sentences were collected
| `coverage_gaps`     | Number of weeks between start_date and end_date for which fewer than 25% of expected_stories or expected_sentences were collected
| `coverage_gaps_list`| List of weeks between start_date and end_date for which fewer than 25% of expected_stories or expected_sentences were collected

### Example

Fetch media health information for media source 4438:

https://api.mediacloud.org/api/v2/mediahealth/list?media_id=4438

Response:

```json
[
    {
        "media_id": "4438",
        "is_healthy": 1,
        "has_active_feed": 1,
        "num_stories": 42,
        "num_stories_w": "28.57",
        "num_stories_90": "30.54",
        "num_stories_y": "33.00",
        "num_sentences": 1200,
        "num_sentences_w": "873.86",
        "num_sentences_90": "877.16",
        "num_sentences_y": "926.83",
        "start_date": "2011-01-03 00:00:00-05",
        "end_date": "2016-02-22 00:00:00-05",
        "expected_stories": "49.97",
        "expected_sentences": "1166.22",
        "coverage_gaps": 1,
        "coverage_gaps_list": [
            {
                "media_id": "4438",
                "stat_week": "2013-12-23 00:00:00-05",
                "num_stories": "12.43",
                "num_sentences": "350.29",
                "expected_stories": "49.97",
                "expected_sentences": "1166.22",
            }
        ],
    }
]
```



# Feeds

A feed is either a syndicated feed, such as an RSS feed, or a single web page.  Each feed is downloaded between once
an hour and once a day depending on traffic.  Each time a syndicated feed is downloaded, each new URL found in the feed is
added to the feed's media source as a story.  Each time a web page feed is downloaded, that web page itself is added as
a story for the feed's media source.

Each feed belongs to a single media source.  Each story can belong to one or more feeds from the same media source.

## api/v2/feeds/single

| URL                              | Function
| -------------------------------- | --------------------------------------------------------
| `api/v2/feeds/single/<feeds_id>` | Return the feed for which `feeds_id` equals `<feeds_id>`

### Query Parameters

None.

### Example

URL: https://api.mediacloud.org/api/v2/feeds/single/1

```json
[
  {
    "name": "Bits",
    "url": "http:\/\/bits.blogs.nytimes.com\/rss2.xml",
    "feeds_id": 1,
    "feed_type": "syndicated",
    "media_id": 1
  }
]
```

## api/v2/feeds/list

| URL                 | Function
| ------------------- | --------------------------
| `api/v2/feeds/list` | Return multiple feeds

### Query Parameters

| Parameter            | Default    | Notes
| -------------------- | ---------- | -----------------------------------------------------------------
| `last_feeds_id`      | 0          | Return feeds in which `feeds_id` is greater than this value
| `rows`               | 20         | Number of feeds to return. Cannot be larger than 100
| `media_id`           | (required) | Return feeds belonging to the media source

### Example

URL: https://api.mediacloud.org/api/v2/feeds/list?media_id=1

Output format is the same as for api/v2/feeds/single above.

# Stories

A story represents a single published piece of content.  Each unique URL downloaded from any syndicated feed within
a single media source is represented by a single story.  For example, a single New York Times newspaper story is a
Media Cloud story, as is a single Instapundit blog post.  Only one story may exist for a given title for each 24 hours
within a single media source.

## Output description

The following table describes the meaning and origin of fields returned by both api/v2/stories_public/single and api/v2/stories_public/list.

| Field               | Description
| ------------------- | ----------------------------------------------------------------------
| `stories_id`        | The internal Media Cloud ID for the story.
| `media_id`          | The internal Media Cloud ID for the media source to which the story belongs.
| `media_name`        | The name of the media source to which the story belongs.
| `media_url`         | The url of the media source to which the story belongs.
| `publish_date`      | The publish date of the story as specified in the RSS feed.
| `tags`              | A list of any tags associated with this story, including those written through the write-back api.
| `collect_date`      | The date the RSS feed was actually downloaded.
| `url`               | The URL field in the RSS feed.
| `guid`              | The GUID field in the RSS feed. Defaults to the URL if no GUID is specified in the RSS feed.
| `language`          | The language of the story as detected by the chromium compact language detector library.
| `title`             | The title of the story as found in the RSS feed.
| `bitly_click_count` | The total Bit.ly click count within 30 days from the story's `publish_date` or `collect_date`, or `null` if the click count hasn't been collected yet.
| `ap_syndicated`     | Whether our detection algorithm thinks that this is an English language syndicated AP story


## api/v2/stories_public/single

| URL                                  | Function
| ------------------------------------ | ------------------------------------------------------
| `api/v2/stories_public/single/<stories_id>` | Return the story for which `stories_id` equals `<stories_id>`

### Example

Note: This fetches data on the CC licensed Global Voices story ["Myanmar's new flag and new name"](http://globalvoicesonline.org/2010/10/26/myanmars-new-flag-and-new-name/#comment-1733161) from November 2010.

URL: https://api.mediacloud.org/api/v2/stories_public/single/27456565


```json
[
  {
    "collect_date": "2010-11-24 15:33:39",
    "url": "http:\/\/globalvoicesonline.org\/2010\/10\/26\/myanmars-new-flag-and-new-name\/comment-page-1\/#comment-1733161",
    "guid": "http:\/\/globalvoicesonline.org\/?p=169660#comment-1733161",
    "publish_date": "2010-11-24 04:05:00",
    "media_id": 1144,
    "media_name": "Global Voices Online",
    "media_url": "http:\/\/globalvoicesonline.org\/"
    "stories_id": 27456565,
    "story_tags": [ 1234235 ],
  }
]
```

## api/v2/stories_public/list

| URL                             | Function
| ------------------------------- | ---------------------------------
| `api/v2/stories_public/list` | Return multiple processed stories

### Query Parameters

| Parameter                    | Default                | Notes
| ---------------------------- | ---------------------- | ------------------------------------------------------------------------------
| `last_processed_stories_id`  | 0  | Return stories in which the `processed_stories_id` is greater than this value.
| `rows`                       | 20                     | Number of stories to return, max 10,000.
| `feeds_id` | null | Return only stories that match the given feeds_id, sorted my descending publish date PENDING

| `q`  | null  | If specified, return only results that match the given Solr query.  Only one `q` parameter may be included.
| `fq`             | null    | If specified, file results by the given Solr query.  More than one `fq` parameter may be included.
| `sort`                       | `processed_stories_id` | Returned results sort order. Supported values: <ul><li><code>processed_stories_id</code> - order results by processed stories ID (ascending);</li><li><code>bitly_click_count</code> - order results by Bit.ly click count (descending).</ul>


The `last_processed_stories_id` parameter can be used to page through these results. The API will return stories with a`processed_stories_id` greater than this value.  To get a continuous stream of stories as they are processed by Media Cloud, the user must make a series of calls to api/v2/stories_public/list in which `last_processed_stories_id` for each
call is set to the `processed_stories_id` of the last story in the previous call to the API.  A single call can only
return up to 10,000 results, but you can get the full list of results by paging through the full list using
`last_processed_stories_id`.

*Note:* `stories_id` and `processed_stories_id` are separate values. The order in which stories are processed is different than the `stories_id` order. The processing pipeline involves downloading, extracting, and vectoring stories. Requesting by the `processed_stories_id` field guarantees that the user will receive every story (matching the query criteria if present) in
the order it is processed by the system.

The `q` and `fq` parameters specify queries to be sent to a Solr server that indexes all Media Cloud stories.  The Solr
server provides full text search indexing of each sentence collected by Media Cloud.  All content is stored as individual
sentences.  The api/v2/stories_public/list call searches for sentences matching the `q` and / or `fq` parameters if specified and
the stories that include at least one sentence returned by the specified query.

The `q` and `fq` parameters are passed directly through to Solr.  Documentation of the format of the `q` and `fq` parameters is [here](http://lucene.apache.org/core/4_6_1/queryparser/org/apache/lucene/queryparser/classic/package-summary.html#package_description).  Below are the fields that may be used as solr query parameters, for example 'sentence:obama AND media_id:1':

| Field                        | Description
| -------------------- | -----------------------------------------------------
| sentence             | the text of the sentence
| stories_id           | a story ID
| media_id             | the Media Cloud media source ID of a story
| publish_date         | the publish date of a story
| tags_id_story        | the ID of a tag associated with a story
| tags_id_media        | the ID of a tag associated with a media source
| processed_stories_id | the processed_stories_id as returned by stories_public/list

Be aware that ':' is usually replaced with '%3A' in programmatically generated URLs.

In addition, there following fields may be entered as pseudo queries within the solr query:

| Pseudo Query Field                        | Description
| ---------------------------- | -----------------------------------------------------
| topic            | a topic id
| timespan         | a timespan id
| link_from_tag    | a tag id, returns stories linked from stories associated with the tag
| link_to_story    | a story id, returns stories that link to the story
| link_from_story  | a story id, returns stories that are linked from the story
| link_to_medium   | a medium id, returns stories that link to stories within the medium
| link_from_medium | link_from_medium, returns stories that are linked from stories within the medium

To include one of these fields in a larger solr query, delineate with {~ }, for example:

{~ topic:1 } and media_id:1

The api will translate the given pseudo query into a stories_id: clause in the larger solr query.  So the above query
will be translated into the following, including topic 1 consists of stories with ids 1, 2, 3, and 4.

stories_id:( 1 2 3 4 ) and media_id:1

If '-1' is appended to the timespan query field value, the pseudo query will match stories
from the live topic matching the given time slice rather than from the dump.  For example, the following will
live stories from timespan 1234:

{~ timespan:1234-1 }

The link_* pseudo query fields all must be within the same {~ } clause as a timespan query and
return links from the associated timespan.  For example, the following returns stories that
link to story 5678 within the specified time slice:

{~ timespan:1234-1 link_to_story:5678 }

### Example

The output of these calls is in exactly the same format as for the api/v2/stories_public/single call.

URL: https://api.mediacloud.org/api/v2/stories_public/list?last_processed_stories_id=8625915

Return a stream of all stories processed by Media Cloud, greater than the `last_processed_stories_id`.

URL: https://api.mediacloud.org/api/v2/stories_public/list?last_processed_stories_id=2523432&q=sentence:obama+AND+media_id:1

Return a stream of all stories from The New York Times mentioning `'obama'` greater than the given `last_processed_stories_id`.

## api/v2/stories_public/count

### Query Parameters

| Parameter          | Default          | Notes
| ------------------ | ---------------- | ----------------------------------------------------------------
| `q`                | n/a              | `q` ("query") parameter which is passed directly to Solr
| `fq`               | `null`           | `fq` ("filter query") parameter which is passed directly to Solr

The q and fq parameters are passed directly through to Solr (see description of q and fq parameters in
api/v2/stories_public/list section above).

The call returns the number of stories returned by Solr for the specified query.

### Example

Count stories containing the word 'obama' in The New York Times.

URL: https://api.mediacloud.org/api/v2/stories_public/count?q=sentence:obama&fq=media_id:1

```json
{
  "count": 960
}
```

## api/v2/stories_public/word_matrix

### Query Parameters

| Parameter          | Default          | Notes
| ------------------ | ---------------- | ----------------------------------------------------------------
| `q`                | n/a              | `q` ("query") parameter which is passed directly to Solr
| `fq`               | `null`           | `fq` ("filter query") parameter which is passed directly to Solr
| `rows`             | 1000             | number of stories to return from solr, max 100,000
| `max_words`        | n/a              | max number of non-zero count word stems to return for each story
| `stopword_length`  | n/a              | if set to 'tiny', 'short', or 'long', eliminate stop word list of that length

The q and fq parameters are passed directly through to Solr (see description of q and fq parameters in
api/v2/stories_public/list section above).

If stopword_length is specified, eliminate the 'tiny', 'short', or 'long' list of stopwords from the results, if the
system has stopwords for the language of each story. See [Supported Languages](#supported-languages) for a list of supported languages and their codes.

### Output Description

| Field                        | Description
| ---------------------------- | -----------------------------------------------------------------------------
| word_matrix                  | a dictionary of stories_ids, each pointing to a dictionary of word counts
| word_list                    | the list of word stems counted, in the order of the index used for the word counts


The word_matrix is a dictionary with the stories_id as the key and the word count dictionary of as
the value.  For each word count dictionary, the key is the word index of the word in the word_list and the
value is the count of the word in that story.


The word list is a list of lists.  The overall list includes the stems in the order that is referenced by the
word index in the word_matrix word count dictionary for each story.  Each individual list member includes the stem
counted and the most common full word used with that stem in the set.  

For the following two stories:

story id 1: 'foo bar bars'
story id 2: 'foo bars foos foo'

the returned data would look like:

```json
{
	"word_matrix":
    {
		"1": {
			"0": 1,
			"1": 2
		},
		"2": {
			"0": 3,
			"1": 1
		}
	},
	"word_list":
    [
		["foo", "foo"],
		["bar", "bars"]
	]
}
```

# Sentences

The text of every story processed by Media Cloud is parsed into individual sentences.  Duplicate sentences within
the same media source in the same week are dropped (the large majority of those duplicate sentences are
navigational snippets wrongly included in the extracted text by the extractor algorithm).


## api/v2/sentences/count

### Query Parameters

| Parameter          | Default          | Notes
| ------------------ | ---------------- | ----------------------------------------------------------------
| `q`                | n/a              | `q` ("query") parameter which is passed directly to Solr
| `fq`               | `null`           | `fq` ("filter query") parameter which is passed directly to Solr
| `split`            | `null`           | if set to 1 or true, split the counts into date ranges
| `split_start_date` | `null`           | date on which to start date splits, in YYYY-MM-DD format
| `split_end_date`   | `null`           | date on which to end date splits, in YYYY-MM-DD format

The q and fq parameters are passed directly through to Solr (see description of q and fq parameters in api/v2/stories_public/list section above).

The call returns the number of sentences returned by Solr for the specified query.

If split is specified, split the counts into regular date ranges for dates between split\_start\_date and split\_end\_date.
The number of days in each date range depends on the total number of days between split\_start\_date and split\_end\_date:

| Total Days | Days in each range
| ---------- | ------------------
| < 90       | 1 day
| < 180      | 3 days
| >= 180     | 7 days

Note that the total count returned by a split query is for all sentences found by the solr query, which query might or might not
include a date restriction.  So in the example africa query below, the 236372 count is for all sentences matching africa, not just those within the split date range.

### Example

Count sentences containing the word 'obama' in The New York Times.

URL: https://api.mediacloud.org/api/v2/sentences/count?q=sentence:obama&fq=media_id:1

```json
{
  "count": 96620
}
```

Count sentences containing 'africa' in the U.S. Mainstream Media from 2014-01-01 to 2014-03-01:

URL: https://api.mediacloud.org/api/v2/sentences/count?q=sentence:africa+AND+tags\_id\_media:8875027&split=1&split\_start\_date=2014-01-01&split\_end\_date=2014-03-01

```json
{
  "count": 236372,
  "split":
  {
    "2014-01-01T00:00:00Z": 650,
    "2014-01-08T00:00:00Z": 900,
    "2014-01-15T00:00:00Z": 999,
    "2014-01-22T00:00:00Z": 1047,
    "2014-01-29T00:00:00Z": 1125,
    "2014-02-05T00:00:00Z": 946,
    "2014-02-12T00:00:00Z": 1126,
    "2014-02-19T00:00:00Z": 1094,
    "2014-02-26T00:00:00Z": 1218,
    "gap": "+7DAYS",
    "end": "2014-03-05T00:00:00Z",
    "start": "2014-01-01T00:00:00Z",
    }
}
​````

## api/v2/sentences/field\_count

Returns the number of times a given field is associated with a given sentence.  Supported fields
are currently `tags_id_stories` and `tags_id_story_sentences`.

### Query Parameters

| Parameter           | Default | Notes
| ------------------- | ---------------------------- | ----------------------------------------------------------------
| `q`                 | n/a                          | `q` ("query") parameter which is passed directly to Solr
| `fq`                | `null`                       | `fq` ("filter query") parameter which is passed directly to Solr
| `sample_size`       | 1000                         | number of sentences to sample, max 100,000
| `include_stats`     | 0                            | include stats about the request as a whole
| `field`             | `tags_id_story_sentences`    | field to count
| `tag_sets_id`       | `null`                       | return only tags belonging to the given tag set

See above /api/v2/stories_public/list for Solr query syntax.

If the field is set to `tags_id_story_sentences`, the call returns all of the tags associated with
sentences matching the query along with a count of how many times each tag is associated with each
matching sentence.  If the field is set to `tags_id_stories`, the call returns all of the tags associated with
story including a sentence matching the query along with a count of how many times each tag is associated with
each matching story.

To provide quick results, the api counts field values in a randomly sampled set of sentences returned
by the given query.  By default, the request will sample 1000 sentences.  You can make the api sample
more sentences (up to 100,000) at the cost of increased time.

Setting the 'stats' field to true changes includes the following fields in the response:

| Field                        | Description
| ---------------------------- | -------------------------------------------------------------------
| num_sentences_returned       | The number of sentences returned by the call, up to sample_size
| num_sentences_found          | The total number of sentences found by solr to match the query
| sample_size_param            | The sample size passed into the call, or the default value

### Example

Gets the tag counts for all sentences containing the word `'obama'` in The New York Times

URL:  https://api.mediacloud.org/api/v2/sentences/field_count?q=obama+AND+media_id:1

​```json
[
    {
        "count": "68",
        "tag_sets_id": 1011,
        "label": null,
        "tag": "geonames_2306104",
        "tags_id": 8881223
    },
    {
        "count": "39",
        "tag_sets_id": 1011,
        "label": null,
        "tag": "geonames_2300660",
        "tags_id": 8879465
    },
    {
        "count": "5",
        "tag_sets_id": 1011,
        "label": null,
        "tag": "geonames_6252001",
        "tags_id": 8878461
    }
]
```


# Word Counting

## api/v2/wc/list

Returns word frequency counts of the most common words in a randomly sampled set of all sentences returned by querying
Solr using the `q` and `fq` parameters, with stopwords removed by default.  Words are stemmed before being counted.  For
each word, the call returns the stem and the full term most used with the given stem in the specified solr query (for
example, in the below example, 'democrat' is the stem that appeared 58 times and 'democrats' is the word that was most
commonly stemmed into 'democract').

### Query Parameters

| Parameter           | Default | Notes
| ------------------- | ------- | ----------------------------------------------------------------
| `q`                 | n/a     | `q` ("query") parameter which is passed directly to Solr
| `fq`                | `null`  | `fq` ("filter query") parameter which is passed directly to Solr
| `languages`         | `en`    | space separated list of languages to use for stopwording and stemming
| `num_words`         | 500     | number of words to return
| `sample_size`       | 1000    | number of sentences to sample, max 100,000
| `include_stopwords` | 0       | set to 1 to include stopwords in the listed languages
| `include_stats`     | 0       | set to 1 to include stats about the request as a whole (such as total number of words)

See above /api/v2/stories_public/list for Solr query syntax.

To provide quick results, the api counts words in a randomly sampled set of sentences returned
by the given query.  By default, the request will sample 1000 sentences and return 500 words.  You
can make the api sample more sentences.  The system takes about one second to process each multiple of
1000 sentences.

By default, the system stems and stopwords the list in English plus each of the supported languages it detects for
either the entire block block of text or for at least 5% of the individual sentences within the query.  If you specify the 'languages' parameter, the system will stem and stopword the words by each of the
listed languages plus english.

Stemming for multiple languages is done by stemming each returned term in each language sequentially, ordered
by the language code for each language.  This sequential stemming is likely to introduce some artifacts into the
results.  If you want results in only a single language, include a `language:<code>` (for instance `language:en`)
clause in your query to ensure only sentences of that language are returned.

<<<<<<< HEAD
The following language are supported (by 2 letter language code):
'da' (Danish), 'de' (German), 'en' (English), 'es' (Spanish), 'fi' (Finnish), 'fr' (French), 'hi' (Hindi),
'hu' (Hungarian), 'it' (Italian), 'lt' (Lithuanian), 'nl' (Dutch), 'no' (Norwegian), 'pt' (Portuguese),
'ro' (Romanian), 'ru' (Russian), 'sv' (Swedish), 'tr' (Turkish).
=======
See [Supported Languages](#supported-languages) for a list of supported languages and their codes.
>>>>>>> ac49aa21

Setting the 'stats' field to true changes the structure of the response, as shown in the example below.
Following fields are included in the stats response:

| Field                        | Description
| ---------------------------- | -------------------------------------------------------------------
| num_words_returned           | The number of words returned by the call, up to num_words
| num_sentences_returned       | The number of sentences returned by the call, up to sample_size
| num_sentences_found          | The total number of sentences found by solr to match the query
| num_words_param              | The num_words param passed into the call, or the default value
| sample_size_param            | The sample size passed into the call, or the default value

### Example

Get word frequency counts for all sentences containing the word `'obama'` in The New York Times

URL:  https://api.mediacloud.org/api/v2/wc/list?q=obama+AND+media_id:1

```json
[

  {
    "count":1014,
    "stem":"obama",
    "term":"obama"
  },
  {
    "count":106,
    "stem":"republican",
    "term":"republican"
  },
  {
    "count":78,
    "stem":"campaign",
    "term":"campaign"
  },
  {
    "count":72,
    "stem":"romney",
    "term":"romney"
  },
  {
    "count":59,
    "stem":"washington",
    "term":"washington"
  },
  {
    "count":58,
    "stem":"democrat",
    "term":"democrats"
  }
]
```

Get word frequency counts for all sentences containing the word `'obama'` in The New York Times, with
stats data included

URL:  https://api.mediacloud.org/api/v2/wc/list?q=obama+AND+media_id:1&stats=1

```json

{ "stats":
  {
     "num_words_returned":5123,
     "num_sentences_returned":899
     "num_sentences_found":899
   }
   "words":
   [
     {
       "count":1014,
       "stem":"obama",
       "term":"obama"
     },
     {
       "count":106,
       "stem":"republican",
       "term":"republican"
     },
     {
       "count":78,
       "stem":"campaign",
       "term":"campaign"
     },
     {
       "count":72,
       "stem":"romney",
       "term":"romney"
     },
     {
       "count":59,
       "stem":"washington",
       "term":"washington"
     },
     {
       "count":58,
       "stem":"democrat",
       "term":"democrats"
     }
   ]
}

```

# Tags and Tag Sets

Media Cloud associates tags with media sources, stories, and individual sentences.  A tag consists of a short snippet of text,
a `tags_id`, and `tag_sets_id`.  Each tag belongs to a single tag set.  The tag set provides a separate name space for a group
of related tags.  Each tag has a unique name ('tag') within its tag set.  Each tag set consists of a tag_sets_id and a uniaue
name.

For example, the `'gv_country'` tag set includes the tags `japan`, `brazil`, `haiti` and so on.  Each of these tags is associated with
some number of media sources (indicating that the given media source has been cited in a story tagged with the given country
in a Global Voices post).

## api/v2/tags/single/

| URL                              | Function
| -------------------------------- | -------------------------------------------------------------
| `api/v2/tags/single/<tags_id>`   | Return the tag in which `tags_id` equals `<tags_id>`

### Query Parameters

None.

### Output description

| Field                 | Description
|-----------------------|-----------------------------------
| tags_id               | Media Cloud internal tag ID
| tags\_sets\_id        | Media Cloud internal ID of the parent tag set
| tag                   | text of tag, often cryptic
| label                 | a short human readable label for the tag
| description           | a couple of sentences describing the meaning of the tag
| show\_on\_media       | recommendation to show this tag as an option for searching solr using the tags_id_media
| show\_on\_stories     | recommendation to show this tag as an option for searching solr using the tags_id_stories
| tag\_set\_name        | name field of associated tag set
| tag\_set\_label       | label field of associated tag set
| tag\_set\_description | description field of associated tag set

The show\_on\_media and show\_on\_stories fields are useful for picking out which tags are likely to be useful for
external researchers.  A tag should be considered useful for searching via tags\_id\_media or tags\_id\_stories
if show\_on\_media or show\_on\_stories, respectively, is set to true for _either_ the specific tag or its parent
tag set.

### Example

Fetching information on the tag 8876989.

URL: https://api.mediacloud.org/api/v2/tags/single/8875027

Response:

```json
[
  {
    "tag_sets_id": 5,
    "show_on_stories": null,
    "label": "U.S. Mainstream Media",
    "tag": "ap_english_us_top25_20100110",
    "tags_id": 8875027,
    "show_on_media": 1,
    "description": "Top U.S. mainstream media according Google Ad Planner's measure of unique monthly users.",
    "tag_set_name": "collection",
    "tag_set_label": "Collection",
    "tag_set_description": "Curated collections of media sources"
  },
]
```

## api/v2/tags/list/

| URL                 | Function
| ------------------- | -----------------------------
| `api/v2/tags/list`  | Return multiple tags

### Query Parameters

| Parameter       | Default    | Notes
| --------------- | ---------- | -----------------------------------------------------------------
| `last_tags_id`  | 0          | Return tags with a `tags_id` is greater than this value
| `tag_sets_id`   | none       | Return tags belonging to the given tag set.  The most useful tag set is tag set 5.
| `rows`          | 20         | Number of tags to return. Cannot be larger than 100
| `public`        | none       | If public=1, return only public tags (see below)
| `search`        | none       | Search for tags by text (see below)

| `similar_tags_id` |  none |  return list of tags with a similar

If set to 1, the public parameter will return only tags that are generally useful for public consumption.  Those
tags are defined as tags for which show_on_media or show_on_stories is set to true for either the tag
or the tag's parent tag_set.  As described below in tags/single, a public tag can be usefully searched
using the solr tags_id_media field if show_on_media is true and by the tags_id_stories field if
show_on_stories is true.

If the search parameter is set, the call will return only tags that match a case insensitive search for
the given text.  The search includes the tag and label fields of the tags plus the names and label
fields of the associated tag sets.  So a search for 'politics' will match tags whose tag or
label field includes 'politics' and also tags belonging to a tag set whose name or label field includes
'politics'.  If the search parameter has less than three characters, an empty result set will be
returned.

### Example

URL: https://api.mediacloud.org/api/v2/tags/list?rows=2&tag_sets_id=5&last_tags_id=8875026

## api/v2/tag_sets/single/

| URL                                    | Function
| -------------------------------------- | -------------------------------------------------------------
| `api/v2/tag_sets/single/<tag_sets_id>` | Return the tag set in which `tag_sets_id` equals `<tag_sets_id>`

### Query Parameters

None.

### Output description

| Field                 | Description
|-----------------------|-----------------------------------
| tags\_sets\_id        | Media Cloud internal ID of the tag set
| name                  | text of tag set, often cryptic
| label                 | a short human readable label for the tag
| description           | a couple of sentences describing the meaning of the tag
| show\_on\_media       | recommendation to show this tag as an option for searching solr using the tags_id_media
| show\_on\_stories     | recommendation to show this tag as an option for searching solr using the tags_id_stories


The show\_on\_media and show\_on\_stories fields are useful for picking out which tags are likely to be useful for
external researchers.  A tag should be considered useful for searching via tags\_id\_media or tags\_id\_stories
if show\_on\_media or show\_on\_stories, respectively, is set to true for _either_ the specific tag or its parent
tag set.

### Example

Fetching information on the tag set 5.

URL: https://api.mediacloud.org/api/v2/tag_sets/single/5

Response:

```json
[
  {
    "tag_sets_id": 5,
    "show_on_stories": null,
    "name": "collection",
    "label": "Collections",
    "show_on_media": null,
    "description": "Curated collections of media sources.  This is our primary way of organizing our media sources -- almost every media source in our system is a member of one or more of these curated collections.  Some collections are manually curated, and others are generated using quantitative metrics."
    }
]
```

## api/v2/tag_sets/list/

| URL                     | Function
| ----------------------- | -----------------------------
| `api/v2/tag_sets/list`  | Return all `tag_sets`

### Query Parameters

| Parameter          | Default | Notes
| ------------------ | ------- | -----------------------------------------------------------------
| `last_tag_sets_id` | 0       | Return tag sets with a `tag_sets_id` greater than this value
| `rows`             | 20      | Number of tag sets to return. Cannot be larger than 100

None.

### Example

URL: https://api.mediacloud.org/api/v2/tag_sets/list

# Topics

Topics are collections of stories within some date range that match some pattern indicating that they belong to some topic.  Topics both stories matched from crawled Media Cloud content and stories discovered by spidering out from the links of those matched stories. For more information about topics and how they are generated, see:

http://cyber.law.harvard.edu/publications/2013/social_mobilization_and_the_networked_public_sphere

A single topic is the umbrella object that represents the whole topic.  A snapshot
is a frozen version of the data within a topic that keeps a consistent view of a topic
for researchers and also includes analytical results like link counts.  A timespan
represents the set of stories active in a topic within a given date range.  Every timespan belongs to a snapshot.

Topic data can be used to search stories and media sources as well.  Use the
timespans_id param to list the media sources within a given timespan.  See the documentation for solr pseudo queries for documentation of how to
query for stories within a topic.

## api/v2/topics/single/

| URL                                | Function
| ---------------------------------- | ----------------------
| `api/v2/topics/single/<topics_id>` | Return a single topic

### Query Parameters

None.

### Example

Fetching information on topic 6.

URL: https://api.mediacloud.org/api/v2/topics/single/6

Response:

```json
[
  {
    "topics_id": 6,
    "topic_tag_sets_id": 14,
    "description": "obama",
    "name": "obama",
    "media_type_tag_sets_id": 18
    "pattern": "[[:<:]]obama|obamacare[[:>:]]",
    "solr_seed_query": "obama OR obamacare",
    "solr_seed_query_run": 1,
  }
]
```

## api/v2/topics/list/

| URL                  | Function
| -------------------- | --------------
| `api/v2/topics/list` | Return topics

### Query Parameters

| Parameter       | Default    | Notes
| --------------- | ---------- | ------------------------------------------------------
| `name`          | null       | Search for topics with names including the given text

### Example

URL: https://api.mediacloud.org/api/v2/topics/list

## api/v2/snapshots/single/

| URL                              | Function
| -------------------------------- | -------------------------
| `api/v2/snapshots/single/<id>`   | Return a single snapshot

### Query Parameters

None.

### Example

Fetching information on the snapshot 5.

URL: https://api.mediacloud.org/api/v2/snapshots/single/5

Response:

```json
[
  {
    "topics_id": 6,
    "snapshots_id": 5,
    "dump_date": "2014-07-30 16:32:15.479964",
    "end_date": "2015-01-01 00:00:00",
    "note": null
    "start_date": "2014-01-01 00:00:00",
  }
]
```

## api/v2/snapshots/list/

| URL                      | Function
| ------------------------ | -------------------------------------------
| `api/v2/snapshots/list`  | Return snapshots sorted by descending date

### Query Parameters

| Parameter   | Default    | Notes
| ----------- | ---------- | ------------------------------------
| `topics_id` | null       | Return dumps within the given topic

### Example

URL: https://api.mediacloud.org/api/v2/snapshots/list?topics_id=6

## api/v2/timespans/single/

| URL                            | Function
| ------------------------------ | -------------------------
| `api/v2/timespans/single/<id>` | Return a single timespan

### Query Parameters

None.

### Example

Fetching information on the timespan 5.

URL: https://api.mediacloud.org/api/v2/timespans/single/5

Response:

```json
[
  {
    "snapshots_id": 5,
    "timespans_id": 145,
    "end_date": "2015-01-01 00:00:00",
    "include_undateable_stories": 0,
    "medium_count": 236,
    "medium_link_count": 266,
    "model_num_media": 17,
    "model_r2_mean": "0.96",
    "model_r2_stddev": "0",
    "period": "overall",
    "tags_id": null,
    "start_date": "2014-01-01 00:00:00"
    "story_count": 2148,
    "story_link_count": 731,
  }
]
```

## api/v2/timespans/list/

| URL                     | Function
| ----------------------- | -----------------
| `api/v2/timespans/list` | Return timespans

### Query Parameters

| Parameter      | Default | Notes
| -------------- | ------- | -----------------------------------------------------------------
| `snapshots_id` | null    | Return timespans within the dump
| `tags_id`      | null    | Return timespans associated with the tag
| `period`       | null    | Return timespans with the given period ('weekly', 'monthly', 'overall', or 'custom'
| `start_date`   | null    | Return timespans that start on the given date (YYYY-MM-DD)
| `end_date`     | null    | Return timespans that end on the given date (YYYY-MM-DD)

### Example

URL: https://api.mediacloud.org/api/v2/timespans/list?snapshots_id=5

# Users

## api/v2/users/profile PENDING

| URL                     | Function
| ----------------------- | -----------------
| `api/v2/users/profile` | Return profile information about the requesting user

### Query Parameters

( none )

### Output Description

Returns basic profile information about the current user.  Includes a list of  authentication roles for the user that give the user permission to access various parts of the backend web interface and some of the private api functionality (that for example allow editing and administration of Media Cloud's sources).

### Example

URL: https://api.mediacloud.org/api/v2/users/profile

```json
{
  "email": "hroberts@cyber.law.harvard.edu",
  "auth_userS_id": 1,
  "full_name": "Hal Roberts",
  "notes": "Media Cloud Geek"
  "non_public_api": 1,
  "created_date": "2014-12-10 13:36:29.537007",
  "auth_roles":
  [
  	"media-edit",
  	"stories-edit"
  ]
}
```

# Stats

## api/v2/stats PENDING

| URL                     | Function
| ----------------------- | -----------------
| `api/v2/stats` | Return basic summary stats about total sources, stories, feeds, etc processed by Media Cloud

### Query Parameters

( none )

### Example

URL: https://api.mediacloud.org/api/v2/stats

```json
{
	"total_media":  311963,
  	"total_stories": 516145344,
  	"total_downloads": 941078656,
    "total_sentences": 6899028480,
  	"active_crawled_media": 123,
  	"active_crawled_feeds": 123,
    "daily_stories": 123,
  	"daily_downloads": 123,
}
```

# Extended Examples

Note: The Python examples below are included for reference purposes. However, a [Python client]( https://github.com/c4fcm/MediaCloud-API-Client ) for our API is now available and most Python users will find it much easier to use the API client instead of making web requests directly.

## Output Format / JSON

The format of the API responses is determined by the `Accept` header on the request. The default is `application/json`. Other supported formats include `text/html`, `text/x-json`, and `text/x-php-serialization`. It's recommended that you explicitly set the `Accept` header rather than relying on the default.

Here's an example of setting the `Accept` header in Python:

```python
import pkg_resources

import requests
assert pkg_resources.get_distribution("requests").version >= '1.2.3'

r = requests.get( 'https://api.mediacloud.org/api/v2/media/list', params = params, headers = { 'Accept': 'application/json'}, headers = { 'Accept': 'application/json'} )

data = r.json()
```

## Create a CSV file with all media sources.

```python
media = []
start = 0
rows  = 100
while True:
      params = { 'start': start, 'rows': rows, 'key': MY_KEY }
      print "start:{} rows:{}".format( start, rows)
      r = requests.get( 'https://api.mediacloud.org/api/v2/media/list', params = params, headers = { 'Accept': 'application/json'} )
      data = r.json()

      if len(data) == 0:
      	 break

      start += rows
      media.extend( data )

fieldnames = [
 u'media_id',
 u'url',
 u'moderated',
 u'moderation_notes',
 u'name'
 ]

with open( '/tmp/media.csv', 'wb') as csvfile:
    print "open"
    cwriter = csv.DictWriter( csvfile, fieldnames, extrasaction='ignore')
    cwriter.writeheader()
    cwriter.writerows( media )

```

## Grab all processed stories from US Mainstream Media as a stream

This is broken down into multiple steps for convenience and because that's probably how a real user would do it.

The you almost always want to search by a specific media source or media collection.  The easiest way to find a relevant media
collection is to use our [Sources Tool](https://sources.mediameter.org).  The url for a the US Mainstream Media media collection in
the sources tool looks like this:

https://sources.mediameter.org/#media-tag/8875027/details

The number in that url is the tags_id of the media collection.

## Grab stories by querying stories_public/list

We can obtain all stories by repeatedly querying api/v2/stories_public/list using the `q` parameter to restrict to `tags_id_media=8875027` and changing the `last_processed_stories_id` parameter.

This is shown in the Python code below where `process_stories` is a user provided function to process this data.

```python
import requests

start = 0
rows  = 100
while True:
      params = { 'last_processed_stories_id': start, 'rows': rows, 'q': 'tags_id_media:8875027', 'key': MY_KEY }

      print "Fetching {} stories starting from {}".format( rows, start)
      r = requests.get( 'https://api.mediacloud.org/api/v2/stories_public/list/', params = params, headers = { 'Accept': 'application/json'} )
      stories = r.json()

      if len(stories) == 0:
      	 break

      start = stories[ -1 ][ 'processed_stories_id' ]

      process_stories( stories )
```


## Grab all stories in The New York Times during October 2012

### Find the `media_id` of The New York Times

Currently, the best way to do this is to create a CSV file with all media sources as shown in the earlier example.

Once you have this CSV file, manually search for The New York Times. You should find an entry for The New York Times at the top of the file with `media_id=1`.

### Grab stories by querying stories_public/list

We can obtain the desired stories by repeatedly querying `api/v2/stories_public/list` using the `q` parameter to restrict to `media_id` to 1 and  the `fq` parameter to restrict by date range. We repeatedly change the `last_processed_stories_id` parameter to obtain all stories.

This is shown in the Python code below where `process_stories` is a user provided function to process this data.

```python
import requests

start = 0
rows  = 100
while True:
      params = { 'last_processed_stories_id': start,
      'rows': rows, 'q': 'media_id:1', 'fq': 'publish_date:[2010-10-01T00:00:00Z TO 2010-11-01T00:00:00Z]', 'key': MY_KEY  }

      print "Fetching {} stories starting from {}".format( rows, start)
      r = requests.get( 'https://api.mediacloud.org/api/v2/stories_public/list/', params = params, headers = { 'Accept': 'application/json'} )
      stories = r.json()

      if len(stories) == 0:
      	 break

      start = stories[ -1 ][ 'processed_stories_id' ]

      process_stories( stories )
```

## Get word counts for top words for sentences matching 'trayvon' in US Mainstream Media during April 2012

### Find the media collection

As above, find the tags_id of the US Mainstream Media collection (8875027).

### Make a request for the word counts based on `tags_id_media`, sentence text and date range

One way to appropriately restrict the data is by setting the `q` parameter to restrict by sentence content and then the `fq` parameter twice to restrict by `tags_id_media` and `publish_date`.

Below `q` is set to `"sentence:trayvon"` and `fq` is set to `"tags_iud_media:8875027" and "publish_date:[2012-04-01T00:00:00.000Z TO 2013-05-01T00:00:00.000Z]"`. (Note that ":", "[", and "]" are URL encoded.)

```
curl 'https://api.mediacloud.org/api/v2/wc?q=sentence:trayvon&fq=tags_iud_media:8875027&fq=publish_date:%5B2012-04-01T00:00:00.000Z+TO+2013-05-01T00:00:00.000Z%5D'
```

Alternatively, we could use a single large query by setting `q` to `"sentence:trayvon AND tags_id_media:8875027 AND publish_date:[2012-04-01T00:00:00.000Z TO 2013-05-01T00:00:00.000Z]"`:

```
curl 'https://api.mediacloud.org/api/v2/wc?q=sentence:trayvon+AND+tags_id_media:8875027+AND+publish_date:%5B2012-04-01T00:00:00.000Z+TO+2013-05-01T00:00:00.000Z%5D&fq=tags_id_media:8875027&fq=publish_date:%5B2012-04-01T00:00:00.000Z+TO+2013-05-01T00:00:00.000Z%5D'
```


## Get word counts for top words for sentences with the tag `'odd'` in `tag_set = 'ts'`


### Find the `tag_sets_id` for `'ts'`

The user requests a list of all tag sets.

```
curl https://api.mediacloud.org/api/v2/tag_sets/list
```

```json
[
  {
    "tag_sets_id": 597,
    "name": "gv_country"
   },
   // additional tag sets skipped for space
  {
    "tag_sets_id": 800,
    "name": "ts"
   },

]
```

Looking through the output, the user sees that the `tag_sets_id` is 800.

##Find the `tags_id` for `'odd'` given the `tag_sets_id`

The following Python function shows how to find a `tags_id` given a `tag_sets_id`

```python
def find_tags_id( tag_name, tag_sets_id):
   last_tags_id = 0
   rows  = 100
   while True:
      params = { 'last_tags_id': last_tags_id, 'rows': rows, 'key': MY_KEY }
      print "start:{} rows:{}".format( start, rows)
      r = requests.get( 'https://api.mediacloud.org/api/v2/tags/list/' + tag_sets_id , params = params, headers = { 'Accept': 'application/json'} )
      tags = r.json()

      if len(tags) == 0:
         break

      for tag in tags:
          if tag['tag'] == tag_name:
             return tag['tags_id']

          last_tags_id = max( tag[ 'tags_id' ], last_tags_id )

   return -1

```

### Request a word count using the `tags_id`

Assume that the user determined that the `tags_id` was 12345678 using the above code.  The following will return
the word count for all sentences in stories belonging to any media source associated with tag 12345678.

```
curl 'https://api.mediacloud.org/api/v2/wc?q=tags_id_media:12345678'
```

## Grab stories from 10 January 2014 with the tag `'foo:bar'`

### Find the `tag_sets_id` for `'foo'`

See the "Get Word Counts for Top Words for Sentences with the Tag `'odd'` in `tag_set = 'ts'`" example above.

### Find the `tags_id` for `'bar'` given the `tag_sets_id`

See the "Get Word Counts for Top Words for Sentences with the Tag `'odd'` in `tag_set = 'ts'`" example above.

## Grab stories by querying stories_public/list

We assume the `tags_id` is 678910.

```
import requests

start = 0
rows  = 100
while True:
      params = { 'last_processed_stories_id': start, 'rows': rows, 'q': 'tags_id_stories:678910', 'key': MY_KEY }

      print "Fetching {} stories starting from {}".format( rows, start)
      r = requests.get( 'https://api.mediacloud.org/api/v2/stories_public/list/', params = params, headers = { 'Accept': 'application/json'} )
      stories = r.json()

      if len(stories) == 0:
         break

      start = stories[ -1 ][ 'processed_stories_id' ]

      process_stories( stories )
```<|MERGE_RESOLUTION|>--- conflicted
+++ resolved
@@ -883,14 +883,7 @@
 results.  If you want results in only a single language, include a `language:<code>` (for instance `language:en`)
 clause in your query to ensure only sentences of that language are returned.
 
-<<<<<<< HEAD
-The following language are supported (by 2 letter language code):
-'da' (Danish), 'de' (German), 'en' (English), 'es' (Spanish), 'fi' (Finnish), 'fr' (French), 'hi' (Hindi),
-'hu' (Hungarian), 'it' (Italian), 'lt' (Lithuanian), 'nl' (Dutch), 'no' (Norwegian), 'pt' (Portuguese),
-'ro' (Romanian), 'ru' (Russian), 'sv' (Swedish), 'tr' (Turkish).
-=======
 See [Supported Languages](#supported-languages) for a list of supported languages and their codes.
->>>>>>> ac49aa21
 
 Setting the 'stats' field to true changes the structure of the response, as shown in the example below.
 Following fields are included in the stats response:
