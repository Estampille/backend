package MediaWords::CommonLibs;
use Modern::Perl "2013";
use MediaWords::CommonLibs;

require Exporter;
our @ISA = qw(Exporter);

use strict;
use warnings;

# Don't emit "~~", "given" and "when" warnings
use feature "lexical_subs";
<<<<<<< HEAD
no if $] >= 5.017011, warnings qw(experimental::smartmatch experimental::lexical_subs);
=======
no warnings qw(experimental::smartmatch experimental::lexical_subs);
>>>>>>> 4823f133

use Data::Dumper;

use List::Util;
use List::MoreUtils;

sub import
{
    use Data::Dumper();

    feature->import( ':5.18' );
    warnings->import();
    strict->import();
    Data::Dumper->export_to_level( 1,, @Data::Dumper::Export );

    {
        no strict;
        require Readonly;
        Readonly->export_to_level( 1, undef, @Readonly::Export );
    }

    #List::Util->export_to_level( 1, , @List::Util::EXPORT_OK );
    #List::MoreUtils->export_to_level( 1,, @List::MoreUtils::EXPORT_OK );

    {
        no strict;
        use Readonly;
        MediaWords::CommonLibs->export_to_level( 1,, qw ( Readonly ) );
    }

}

1;<|MERGE_RESOLUTION|>--- conflicted
+++ resolved
@@ -10,11 +10,7 @@
 
 # Don't emit "~~", "given" and "when" warnings
 use feature "lexical_subs";
-<<<<<<< HEAD
-no if $] >= 5.017011, warnings qw(experimental::smartmatch experimental::lexical_subs);
-=======
 no warnings qw(experimental::smartmatch experimental::lexical_subs);
->>>>>>> 4823f133
 
 use Data::Dumper;
 
