import re

from dateutil.parser import parse as parse_date

from mediawords.feed.parse import parse_feed


def test_invalid_feeds():
    # noinspection PyTypeChecker
    assert parse_feed(None) is None, "Parsing None should have returned None."
    assert parse_feed('') is None, "Parsing empty string should have returned None."
    assert parse_feed('   ') is None, "Parsing whitespace should have returned None."

    assert parse_feed("""
        <html>
        <head>
            <title>Acme News</title>
            <meta http-equiv="content-type" content="text/html; charset=UTF-8" />
        </head>
        <body>
            <h1>Acme News</h1>
            <p>
                Blah blah yada yada.
            </p>
            <hr />
            <p>
                This page is totally not a valid RSS / Atom feed.
            </p>
        </body>
        </html>
    """) is None, "Parsing HTML should have returned None."


def test_empty_feed():
    feed_text = """
<?xml version="1.0" encoding="UTF-8"?>
<?xml-stylesheet href="/css/rss20.xsl" type="text/xsl"?>
<rss version="2.0">
    <channel>
        <title>foo</title>
        <link>http://example.com</link>
        <description/>
        <language>en</language>
        <item xmlns:atom="http://www.w3.org/2005/Atom">
            <title><![CDATA[]]></title>
            <link/>
            <guid isPermaLink="false"/>
            <pubDate></pubDate>
        </item>
    </channel>
</rss>
    """

    feed = parse_feed(feed_text)
    assert feed, "Feed was parsed."

    for item in feed.items():
        assert item.title() == "", "Title is an empty string."
        assert item.link() is None, "URL is None."  # due to fallback on GUID which is also unset
        assert item.guid() == "", "GUID is an empty string."
        assert item.guid_if_valid() is None, "Valid GUID is None."
        assert item.publish_date() is None, "Publish date is None."
        assert item.publish_date_sql() is None, "Publish date SQL is None."


def test_undocumented_canonical_url_tag():
    feed_text = """
<?xml version="1.0" encoding="UTF-8"?>
<?xml-stylesheet href="/css/rss20.xsl" type="text/xsl"?>
<rss version="2.0" xmlns:whatever="http://example.com/whatever/">
    <channel>
        <title>foo</title>
        <link>http://example.com</link>
        <description/>
        <language>en</language>
        <item xmlns:atom="http://www.w3.org/2005/Atom">
            <title><![CDATA[]]></title>
            <link/>
            <guid isPermaLink="false"/>
            <pubDate></pubDate>
            <whatever:canonical_url>http://www.example.com/item.html</whatever:canonical_url>
        </item>
    </channel>
</rss>
    """

    feed = parse_feed(feed_text)
    assert feed, "Feed was parsed."

    for item in feed.items():
        assert item.link() == "http://www.example.com/item.html", "URL is set."


def _test_feed_contents(feed_contents: str) -> None:
    feed = parse_feed(feed_contents)
    assert feed, "Feed was parsed."

    assert feed.title() == 'Test feed', "Feed title is set."
    assert len(feed.items()) == 2, "Feed has two items."

    first_item = feed.items()[0]

    assert first_item.title() == 'First item', "First item title."
    assert first_item.link() == 'http://www.example.com/first_item.html', "First item link."
    assert first_item.publish_date() == '2016-12-14T04:04:01Z', "First item publish date."

    # publish_date_sql() is dependent on machine's timezone (which shouldn't be the case, but it is)
    assert re.search(r'^2016-12-1\d \d\d:\d\d:\d\d$', first_item.publish_date_sql()), "First item SQL publish date."

    assert first_item.guid() == 'http://www.example.com/first_item.html', "First item GUID."
    assert first_item.guid_if_valid() == 'http://www.example.com/first_item.html', "First item valid GUID."
    assert first_item.description() == 'This is a first item.', "First item description."

    second_item = feed.items()[1]

    assert second_item.title() == 'ɯǝʇı puoɔǝS', "Second item title."
    assert second_item.link() == 'http://www.example.com/second_item.html', "Second item link."
    assert second_item.publish_date() == '2016-12-14T04:05:01Z', "Second item publish date."

    # publish_date_sql() is dependent on machine's timezone (which shouldn't be the case, but it is)
    assert re.search(r'^2016-12-1\d \d\d:\d\d:\d\d$', second_item.publish_date_sql()), "Second item SQL publish date."

    assert second_item.guid() == 'http://www.example.com/second_item.html', "Second item GUID."
    assert second_item.guid_if_valid() == 'http://www.example.com/second_item.html', "Second item valid GUID."
    assert second_item.description() == '<strong>This is a second item.</strong>', "Second item description with HTML."


def test_rss_feed():
    rss_feed = """
<?xml version="1.0" encoding="UTF-8"?>
<rss version="2.0" xmlns:content="http://purl.org/rss/1.0/modules/content/">
    <channel>
        <title>Test feed</title>
        <link>http://www.example.com/</link>
        <description>This is a test feed.</description>
        <lastBuildDate>Wed, 14 Dec 2016 04:00:00 GMT</lastBuildDate>
        <item>
            <title>First item</title>
            <author>foobar@example.com</author>
            <link>http://www.example.com/first_item.html</link>
            <pubDate>Wed, 14 Dec 2016 04:04:01 GMT</pubDate>
            <guid isPermaLink="true">http://www.example.com/first_item.html</guid>
            <description>This is a first item.</description>
        </item>
        <item>
            <title>ɯǝʇı puoɔǝS</title>  <!-- UTF-8 test -->
            <author>foobar@example.com</author>
            <link>http://www.example.com/second_item.html</link>
            <pubDate>Wed, 14 Dec 2016 04:05:01 GMT</pubDate>
            <guid isPermaLink="false">http://www.example.com/second_item.html</guid>   <!-- Even though it is a link -->
            
            <!-- Instead of description: -->
            <content:encoded><![CDATA[<strong>This is a second item.</strong>]]></content:encoded>
        </item>
    </channel>
</rss>
    """

    _test_feed_contents(rss_feed)


def test_atom_feed():
    atom_feed = """
<?xml version="1.0" encoding="utf-8"?>
<feed xmlns="http://www.w3.org/2005/Atom">

    <title>Test feed</title>
    <subtitle>This is a test feed.</subtitle>
    <link href="http://www.example.com/"/>
    <updated>2016-12-14T04:00:00Z</updated>
    <id>http://www.example.com/</id>
    <entry>
        <title>First item</title>
        <link href="http://www.example.com/first_item.html" />
        <id>http://www.example.com/first_item.html</id>
        <author>
            <name>Foo Bar</name>
        </author>

        <!- If both "published" and "updated" are set, we expect the feed parser to still use "published" -->
        <published>2016-12-14T04:04:01Z</published>
        <updated>2016-12-14T04:08:01Z</updated>

        <summary>This is a first item.</summary>
    </entry>
    <entry>
        <title>ɯǝʇı puoɔǝS</title>  <!-- UTF-8 test -->
        <link href="http://www.example.com/second_item.html" />
        <id>http://www.example.com/second_item.html</id>
        <author>
            <name>Foo Bar</name>
        </author>

        <!-- If only "updated" is set, feed parser should use "updated" -->
        <updated>2016-12-14T04:05:01Z</updated>

        <summary><![CDATA[<strong>This is a second item.</strong>]]></summary>
    </entry>
</feed>
    """
    _test_feed_contents(atom_feed)


<<<<<<< HEAD
def test_rss_enclosure():
    rss_feed = """
<?xml version="1.0" encoding="UTF-8"?>
<rss xmlns:itunes="http://www.itunes.com/dtds/podcast-1.0.dtd"
xmlns:content="http://purl.org/rss/1.0/modules/content/"
xmlns:atom="http://www.w3.org/2005/Atom" version="2.0">
    <channel>
        <title>Channel title</title>
        <lastBuildDate>Tue, 04 Feb 2020 16:01:20 -0500</lastBuildDate>
        <link>https://www.example.com/</link>
        <language>en</language>
        <copyright>&#x2117; &amp; &#xA9; 2020 Channel copyright</copyright>
        <itunes:subtitle><![CDATA[Channel description]]></itunes:subtitle>
        <itunes:author>Channel author</itunes:author>
        <itunes:summary><![CDATA[Channel summary]]></itunes:summary>
        <itunes:type>episodic</itunes:type>
        <itunes:explicit>false</itunes:explicit>
        <description><![CDATA[Channel description]]></description>
        <itunes:owner>
            <itunes:name>Channel author</itunes:name>
            <itunes:email>example@example.com</itunes:email>
        </itunes:owner>
        <image>
            <url>https://www.example.com/image.jpg</url>
            <title>Channel title</title>
            <link>https://www.example.com/</link>
        </image>
        <itunes:image href="https://www.example.com/image.jpg" />
        <itunes:category text="Comedy" />
        
        <item>
            <itunes:title>Item iTunes title</itunes:title>
            <title>Item title</title>
            <description><![CDATA[<p>Item description</p>]]></description>
            <link><![CDATA[http://www.example.com/item]]></link>
            <content:encoded><![CDATA[<p>Item description</p>]]></content:encoded>
            <itunes:author>Item author</itunes:author>
            <itunes:summary></itunes:summary>
            <enclosure url="https://www.example.com/item.mp3" length="123456789" type="audio/mpeg" />
            <guid isPermaLink="false">example.com-item</guid>
            <pubDate>Sat, 01 Feb 2020 10:00:00 -0500</pubDate>
            <itunes:duration>4479</itunes:duration>
            <itunes:keywords></itunes:keywords>
            <itunes:season></itunes:season>
            <itunes:episode></itunes:episode>
            <itunes:episodeType>full</itunes:episodeType>
            <itunes:explicit>false</itunes:explicit>
        </item>
    </channel>
</rss>
    """

    feed = parse_feed(rss_feed)
    assert feed, "Feed was parsed."

    assert len(feed.items()) == 1, "Exactly one item has to be found."
    item = feed.items()[0]

    assert len(item.enclosures()) == 1, "Exactly one enclosure has to be found."
    enclosure = item.enclosures()[0]

    assert enclosure.url() == "https://www.example.com/item.mp3"
    assert enclosure.length() == 123456789
    assert enclosure.mime_type() == "audio/mpeg"


def test_atom_enclosures():
    atom_feed = """
<?xml version="1.0" encoding="UTF-8"?>
<feed xmlns="http://www.w3.org/2005/Atom">
    <title>Channel title</title>
    <updated>2003-12-13T18:30:02Z</updated>
    <link href="https://www.example.com/" />
    <id>urn:uuid:60a76c80-d399-11d9-b93C-0003939e0af6</id>
    <author>
        <name>Item author</name>
    </author>
  
    <entry>
        <title>Item title</title>
        <link href="http://www.example.com/item" />
        <id>urn:uuid:1225c695-cfb8-4ebb-aaaa-80da344efa6a</id>
        <summary>Item description</summary>
        <updated>2003-12-13T18:30:02Z</updated>
        
        <link rel="enclosure"
            type="audio/mpeg"
            title="MP3 file"
            href="https://www.example.com/item.mp3"
            length="123456789" />
        <link rel="enclosure"
            type="audio/mp4"
            title="M4A file"
            href="https://www.example.com/item.m4a"
            length="234567890" />

    </entry>

</feed>
    """

    feed = parse_feed(atom_feed)
    assert feed, "Feed was parsed."

    assert len(feed.items()) == 1, "Exactly one item has to be found."
    item = feed.items()[0]

    assert len(item.enclosures()) == 2, "Two enclosures have to be found."

    enclosure_1 = item.enclosures()[0]
    assert enclosure_1.url() == "https://www.example.com/item.mp3"
    assert enclosure_1.length() == 123456789
    assert enclosure_1.mime_type() == "audio/mpeg"

    enclosure_2 = item.enclosures()[1]
    assert enclosure_2.url() == "https://www.example.com/item.m4a"
    assert enclosure_2.length() == 234567890
    assert enclosure_2.mime_type() == "audio/mp4"
=======
def test_rdf_feed():
    rdf_feed = """
<?xml version="1.0" encoding="UTF-8"?>

<rdf:RDF
    xmlns:dc="http://purl.org/dc/elements/1.1/"
    xmlns="http://purl.org/rss/1.0/"
    xmlns:rdf="http://www.w3.org/1999/02/22-rdf-syntax-ns#">

    <channel rdf:about="http://www.example.com/about">
        <title>Test feed</title>
        <link>http://www.example.com/</link>
        <description>This is a test feed.</description>
        <items xmlns="http://apache.org/cocoon/i18n/2.1">
            <rdf:Seq>
                <rdf:li rdf:resource="http://www.example.com/first_item.html"/>
                <rdf:li rdf:resource="http://www.example.com/second_item.html"/>
            </rdf:Seq>
        </items>
        <dc:date>2016-12-14T04:00:00Z</dc:date>
    </channel>

    <item rdf:about="http://www.example.com/first_item.html">
        <title>First item</title>
        <link>http://www.example.com/first_item.html</link>
        <description>This is a first item.</description>
        <dc:date>2016-12-14T04:04:01Z</dc:date>
    </item>
    <item rdf:about="http://www.example.com/second_item.html">
        <title>ɯǝʇı puoɔǝS</title>
        <link>http://www.example.com/second_item.html</link>
        <description><![CDATA[<strong>This is a second item.</strong>]]></description>
        <dc:date>2016-12-14T04:05:01Z</dc:date>
    </item>

</rdf:RDF>
    """
    _test_feed_contents(rdf_feed)


def test_rss_weird_dates():
    weird_dates = [
        'Mon, 01 Jan 0001 00:00:00 +0100',
        '1875-09-17T00:00:00Z',
    ]

    at_least_one_valid_date_parsed = False

    for date in weird_dates:

        rss_feed = f"""
            <rss version="2.0">
                <channel>
                    <title>Weird dates</title>
                    <link>https://www.example.com/</link>
                    <description>Weird dates</description>
                    <item>
                        <title>Weird date</title>
                        <link>https://www.example.com/weird-date</link>
                        <description>Weird date</description>
                        <pubDate>{date}</pubDate>
                    </item>
                </channel>
            </rss>
        """

        feed = parse_feed(rss_feed)
        assert feed, "Feed was parsed."

        for item in feed.items():

            if item.publish_date():

                at_least_one_valid_date_parsed = True

                # Try parsing the date
                try:
                    parse_date(item.publish_date())
                except Exception as ex:
                    assert False, f"Unable to parse date {item.publish_date()}: {ex}"

                assert re.match(r'^\d\d\d\d-\d\d-\d\d \d\d:\d\d:\d\d$', item.publish_date_sql())

    assert at_least_one_valid_date_parsed
>>>>>>> 5a6bde58
<|MERGE_RESOLUTION|>--- conflicted
+++ resolved
@@ -201,7 +201,6 @@
     _test_feed_contents(atom_feed)
 
 
-<<<<<<< HEAD
 def test_rss_enclosure():
     rss_feed = """
 <?xml version="1.0" encoding="UTF-8"?>
@@ -320,7 +319,8 @@
     assert enclosure_2.url() == "https://www.example.com/item.m4a"
     assert enclosure_2.length() == 234567890
     assert enclosure_2.mime_type() == "audio/mp4"
-=======
+
+
 def test_rdf_feed():
     rdf_feed = """
 <?xml version="1.0" encoding="UTF-8"?>
@@ -404,5 +404,4 @@
 
                 assert re.match(r'^\d\d\d\d-\d\d-\d\d \d\d:\d\d:\d\d$', item.publish_date_sql())
 
-    assert at_least_one_valid_date_parsed
->>>>>>> 5a6bde58
+    assert at_least_one_valid_date_parsed