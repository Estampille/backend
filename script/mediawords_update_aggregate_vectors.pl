#!/usr/bin/env perl

# update the aggregate vector tables needed to run clustering and dashboard systems
#
# requires a start date argument in '2009-10-01' format

use strict;
use warnings;

BEGIN
{
    use FindBin;
    use lib "$FindBin::Bin/../lib";
}

use MediaWords::DB;
use Modern::Perl "2012";
use MediaWords::CommonLibs;
use Parallel::ForkManager;

use MediaWords::StoryVectors;

# get the min start_date and max end_date for the dashboards associated with the given
# media set
sub get_media_set_date_range
{
    my ( $db, $media_set ) = @_;

    my ( $start_date, $end_date );
    if ( $media_set->{ set_type } eq 'collection' )
    {
        ( $start_date, $end_date ) = $db->query(
            <<"EOF",
            SELECT MIN(d.start_date),
                   MAX(d.end_date)
            FROM dashboard_media_sets AS dms,
                 dashboards AS d
            WHERE dms.dashboards_id = d.dashboards_id
                  AND dms.media_sets_id = ?
EOF
            $media_set->{ media_sets_id }
        )->flat;
    }
    elsif ( $media_set->{ set_type } eq 'medium' )
    {
        ( $start_date, $end_date ) = $db->query(
            <<"EOF",
            SELECT MIN(d.start_date),
                   MAX(d.end_date)
            FROM dashboard_media_sets AS dms,
                 dashboards AS d,
                 media_sets_media_map AS msmm,
                 media_sets AS ms
            WHERE dms.dashboards_id = d.dashboards_id
                  AND dms.media_sets_id = msmm.media_sets_id
                  AND msmm.media_id = ms.media_id
                  AND ms.media_sets_id = ?
EOF
            $media_set->{ media_sets_id }
        )->flat;
    }
    elsif ( $media_set->{ set_type } eq 'cluster' )
    {
        ( $start_date, $end_date ) = $db->query(
            <<"EOF",
            SELECT MIN(d.start_date),
                   MAX(d.end_date)
            FROM dashboard_media_sets AS dms,
                 dashboards AS d,
                 media_clusters AS mc,
                 media_sets AS ms
            WHERE ms.media_sets_id = ?
                  AND ms.media_clusters_id = mc.media_clusters_id
                  AND mc.media_cluster_runs_id = dms.media_cluster_runs_id
                  AND dms.dashboards_id = d.dashboards_id
EOF
            $media_set->{ media_sets_id }
        )->flat;
    }
    else
    {
        die( "unknown set_type '$media_set->{ set_type }'" );
    }

    ( $start_date, $end_date ) = map { substr( $_, 0, 10 ) } ( $start_date, $end_date );

    return ( $start_date, $end_date );
}

# start a daemon that checks periodically for new vectors to update by finding one of:
# * a media_set with vectors_added == false
# * a dashboard with vectors_added == false
# * yesterday has no aggregate data
sub run_daemon
{
    my ( $db ) = @_;

    while ( 1 )
    {
<<<<<<< .working
        my ( $yesterday ) = $db->query( "SELECT DATE_TRUNC( 'day', NOW() - INTERVAL '12 hours' )::date" )->flat;

        my ( $one_month_ago ) = $db->query( "SELECT DATE_TRUNC( 'day', NOW() - INTERVAL '1 month' )::date" )->flat;
=======
        my ( $yesterday ) = $db->query( "select date_trunc( 'day', now() - interval '12 hours' )::date" )->flat;

        my ( $one_month_ago ) = $db->query( "select date_trunc( 'day', now() - interval '1 month' )::date" )->flat;
>>>>>>> .merge-right.r5185
        ( $yesterday, $one_month_ago ) = map { substr( $_, 0, 10 ) } ( $yesterday, $one_month_ago );

        MediaWords::StoryVectors::update_aggregate_words( $db, $one_month_ago, $yesterday );

        # this is almost as slow as just revectoring everthing, so I'm commenting out for now
        my $media_sets = $db->query(
            <<"EOF"
            SELECT ms.*
            FROM media_sets AS ms
            WHERE ms.vectors_added = false
            ORDER BY ms.media_sets_id
EOF
        )->hashes;
        for my $media_set ( @{ $media_sets } )
        {
            my ( $start_date, $end_date ) = get_media_set_date_range( $db, $media_set );
            if ( $start_date && $end_date )
            {
                if ( $end_date gt $yesterday )
                {
                    $end_date = $yesterday;
                }

                print STDERR "update_aggregate_vectors: media_set $media_set->{ media_sets_id }\n";
                MediaWords::StoryVectors::update_aggregate_words( $db, $start_date, $end_date, 0, undef,
                    $media_set->{ media_sets_id } );
                $db->query( "UPDATE media_sets SET vectors_added = true WHERE media_sets_id = ?",
                    $media_set->{ media_sets_id } );
            }
        }

        my $pm               = new Parallel::ForkManager( 5 );
        my $dashboard_topics = $db->query(
            <<"EOF"
            SELECT *
            FROM dashboard_topics
            WHERE vectors_added = false
            ORDER BY dashboard_topics_id
EOF
        )->hashes;
        for my $dashboard_topic ( @{ $dashboard_topics } )
        {

            unless ( $pm->start )
            {
                print STDERR "update_aggregate_vectors: dashboard_topic $dashboard_topic->{ dashboard_topics_id }\n";

                my $db = MediaWords::DB::connect_to_db;

                my ( $start_date, $end_date ) =
                  map { substr( $_, 0, 10 ) } ( $dashboard_topic->{ start_date }, $dashboard_topic->{ end_date } );
                if ( $end_date gt $yesterday )
                {
                    $end_date = $yesterday;
                }

                MediaWords::StoryVectors::update_aggregate_words( $db, $start_date, $end_date, 1,
                    $dashboard_topic->{ dashboard_topics_id } );

                $db->query( "UPDATE dashboard_topics SET vectors_added = true WHERE dashboard_topics_id = ?",
                    $dashboard_topic->{ dashboard_topics_id } );

                $pm->finish;
            }
        }

        $pm->wait_all_children;

        sleep( 60 );
    }
}

sub main
{
    my $top_500_only = @ARGV && ( $ARGV[ 0 ] eq '-5' ) && shift( @ARGV );
    my $daemon       = @ARGV && ( $ARGV[ 0 ] eq '-d' ) && shift( @ARGV );
    my $force        = @ARGV && ( $ARGV[ 0 ] eq '-f' ) && shift( @ARGV );

    my ( $start_date, $end_date ) = @ARGV;

    die "date '$start_date' must be in the format YYYY-MM-DD"
      if $start_date && !( $start_date =~ /^[0-9]{4,4}-[0-9]{2,2}-[0-9]{2,2}$/ );
    die "date '$end_date' must be in the format YYYY-MM-DD"
      if $end_date && !( $end_date =~ /^[0-9]{4,4}-[0-9]{2,2}-[0-9]{2,2}$/ );

    my $db = MediaWords::DB::connect_to_db;

    $db->dbh->{ AutoCommit } = 0;

    if ( $top_500_only )
    {
        MediaWords::StoryVectors::_update_top_500_weekly_words( $db, $start_date );
        $db->commit;
    }
    elsif ( $daemon )
    {
        run_daemon( $db );
    }
    else
    {
        MediaWords::DB::run_block_with_large_work_mem
        {
            MediaWords::StoryVectors::update_aggregate_words( $db, $start_date, $end_date, $force );
        }
        $db;
    }
}

main();<|MERGE_RESOLUTION|>--- conflicted
+++ resolved
@@ -97,15 +97,9 @@
 
     while ( 1 )
     {
-<<<<<<< .working
         my ( $yesterday ) = $db->query( "SELECT DATE_TRUNC( 'day', NOW() - INTERVAL '12 hours' )::date" )->flat;
 
         my ( $one_month_ago ) = $db->query( "SELECT DATE_TRUNC( 'day', NOW() - INTERVAL '1 month' )::date" )->flat;
-=======
-        my ( $yesterday ) = $db->query( "select date_trunc( 'day', now() - interval '12 hours' )::date" )->flat;
-
-        my ( $one_month_ago ) = $db->query( "select date_trunc( 'day', now() - interval '1 month' )::date" )->flat;
->>>>>>> .merge-right.r5185
         ( $yesterday, $one_month_ago ) = map { substr( $_, 0, 10 ) } ( $yesterday, $one_month_ago );
 
         MediaWords::StoryVectors::update_aggregate_words( $db, $one_month_ago, $yesterday );
