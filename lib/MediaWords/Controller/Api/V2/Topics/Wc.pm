--- conflicted
+++ resolved
@@ -8,11 +8,6 @@
 use List::Util qw(first max maxstr min minstr reduce shuffle sum);
 use Moose;
 use namespace::autoclean;
-<<<<<<< HEAD
-use List::Compare;
-=======
-use MediaWords::Solr;
->>>>>>> cf6250ca
 use MediaWords::TM::Snapshot;
 use MediaWords::TM;
 
